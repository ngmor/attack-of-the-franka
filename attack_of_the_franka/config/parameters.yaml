--- conflicted
+++ resolved
@@ -20,12 +20,10 @@
       diameter: 0.033 # m
       full_length: 1.122 # m
       grip_offset: 0.15 # m
-<<<<<<< HEAD
       gripper_height: 0.08 #m
     depth_filter:
       min_offset: -1.0 # m 0.075
       max_offset: 0.5 # m
-=======
       start_location:
         x: 0.5715 # m
         y: -0.263525 # m
@@ -37,5 +35,4 @@
     speeds:
       default: 0.3
       pickup_lightsaber_slow: 0.1
-      pickup_lightsaber_fast: 0.3
->>>>>>> 5611c1cc
+      pickup_lightsaber_fast: 0.3