--- conflicted
+++ resolved
@@ -537,34 +537,6 @@
                     else:
                         self.state = State.IDLE
 
-<<<<<<< HEAD
-        elif self.state == State.SETUP:
-            try:
-                table1 = self.tf_buffer.lookup_transform(FRAMES.PANDA_BASE, FRAMES.WORK_TABLE1, rclpy.time.Time())
-                table1_here = True
-            except TransformException:
-                table1_here = False
-                return
-            try:
-                table2 = self.tf_buffer.lookup_transform(FRAMES.PANDA_BASE, FRAMES.WORK_TABLE2, rclpy.time.Time())
-                table2_here = True
-            except TransformException:
-                table2_here = False
-                return
-
-            if table1_here and table2_here:
-                self.table1_x = table1.transform.translation.x
-                self.table1_z = table1.transform.translation.z
-                self.table_len_x = table2.transform.translation.x - table1.transform.translation.x + 0.1
-                self.table_len_y = abs(table1.transform.translation.y) + abs(table2.transform.translation.y) + 0.06
-                self.table_center_x = ((abs(table1.transform.translation.x - table2.transform.translation.x))/2) + table1.transform.translation.x
-                self.table_center_y = (table1.transform.translation.y + table2.transform.translation.y)/2
-
-                self.add_walls()
-                self.add_attached_lightsaber()
-                self.obstacles_added = 1
-                self.state = State.RESET_ALLIES
-=======
         # elif self.state == State.SETUP:
         #     try:
         #         table1 = self.tf_buffer.lookup_transform(FRAMES.PANDA_BASE, FRAMES.WORK_TABLE1, rclpy.time.Time())
@@ -587,11 +559,10 @@
         #         self.table_center_x = ((abs(table1.transform.translation.x - table2.transform.translation.x))/2) + table1.transform.translation.x
         #         self.table_center_y = (table1.transform.translation.y + table2.transform.translation.y)/2
 
-        #         # self.add_walls()
-        #         self.add_attached_lightsaber()
-        #         self.obstacles_added = 1
-        #         self.state = State.FIND_ALLIES
->>>>>>> 89c50c19
+        #     self.add_walls()
+        #     self.add_attached_lightsaber()
+        #     self.obstacles_added = 1
+        #     self.state = State.RESET_ALLIES
 
         elif self.state == State.RESET_ALLIES:
             
