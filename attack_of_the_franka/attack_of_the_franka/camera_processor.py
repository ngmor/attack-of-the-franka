import rclpy
from rclpy.node import Node
from cv_bridge import CvBridge, CvBridgeError
import cv2
import sensor_msgs.msg
import std_srvs.srv
import numpy as np
import copy
import std_msgs.msg
from rcl_interfaces.msg import ParameterDescriptor
import pyrealsense2 as rs2
import geometry_msgs.msg
from tf2_ros.static_transform_broadcaster import StaticTransformBroadcaster
from tf2_ros import TransformBroadcaster
from geometry_msgs.msg import TransformStamped
from tf2_ros.buffer import Buffer
from tf2_ros.transform_listener import TransformListener
from attack_of_the_franka.common import FRAMES, angle_axis_to_quaternion, ObjectType
from attack_of_the_franka_interfaces.msg import DetectedObject, Detections

camera_scale_factor = 1.0 / 1000.0

class Pixel():
    """Camera image pixel information."""

    x = 0
    y = 0

    def get_from_camera_coordinates(self,intrinsics,point):
        """
        Convert 3D real world coordinates into pixel coordinates from the input point.

        Args:
            intrinsics (rs2.intrinsics): camera intrinsic information
            point (Vector3 or Point): point in 3D real world coordinates of the camera frame.
        """
        if intrinsics is None:
            return

        # Project point to pixel, changing frames from the camera frame
        pixel = rs2.rs2_project_point_to_pixel(intrinsics,[-point.y, -point.z, point.x,])
        self.x = int(pixel[0])
        self.y = int(pixel[1])

class Limits():
    """General use lower and upper limits structure."""

    lower = 0.
    upper = 0.

class HSV():
    def __init__(self,H,S,V):
        self.H = H
        self.S = S
        self.V = V

    def to_array(self):
        return [self.H,self.S,self.V]

    def to_np_array(self):
        return np.array(self.to_array())

class TrackbarLimits():

    def __init__(self,name,window_name,initial_values,limits, use_trackbar=False):
        self.name = Limits()
        self.name.lower = name + ' lo'
        self.name.upper = name + ' hi'
        self.window_name = window_name
        self.value = Limits()
        self.value.lower = initial_values[0]
        self.value.upper = initial_values[1]
        self.limits = Limits()
        self.limits.lower = limits[0]
        self.limits.upper = limits[1]

        if use_trackbar:
            cv2.createTrackbar(self.name.lower, self.window_name, self.value.lower,self.limits.upper,self.trackbar_lower)
            cv2.createTrackbar(self.name.upper, self.window_name, self.value.upper,self.limits.upper,self.trackbar_upper)

    def trackbar_lower(self, val):
        self.value.lower = val
        self.value.lower = min(self.value.upper-1, self.value.lower)
        self.value.lower = max(self.value.lower,self.limits.lower)
        cv2.setTrackbarPos(self.name.lower,self.window_name,self.value.lower)

    def trackbar_upper(self, val):
        self.value.upper = val
        self.value.upper = max(self.value.lower+1, self.value.upper)
        self.value.upper = min(self.value.upper,self.limits.upper)
        cv2.setTrackbarPos(self.name.upper,self.window_name,self.value.upper)

class HSVLimits():
    
    # TODO Refactor to include several trackbar limits classes
    def __init__(self,name,window_name,lower_bounds,upper_bounds,use_trackbar=False):
        """Create trackbars to help set higher and lower hsv values."""
        self.lower = HSV(lower_bounds[0],lower_bounds[1],lower_bounds[2])
        self.upper = HSV(upper_bounds[0],upper_bounds[1],upper_bounds[2])
        self.name = name
        self.window_name = window_name
        self.lower_names = HSV(self.name + ' H lo', self.name + ' S lo', self.name + ' V lo')
        self.upper_names = HSV(self.name + ' H hi', self.name + ' S hi', self.name + ' V hi')

        if use_trackbar:
            cv2.createTrackbar(self.lower_names.H, self.window_name,self.lower.H,180,self.trackbar_lower_H)
            cv2.createTrackbar(self.upper_names.H, self.window_name,self.upper.H,180,self.trackbar_upper_H)
            cv2.createTrackbar(self.lower_names.S, self.window_name,self.lower.S,255,self.trackbar_lower_S)
            cv2.createTrackbar(self.upper_names.S, self.window_name,self.upper.S,255,self.trackbar_upper_S)
            cv2.createTrackbar(self.lower_names.V, self.window_name,self.lower.V,255,self.trackbar_lower_V)
            cv2.createTrackbar(self.upper_names.V, self.window_name,self.upper.V,255,self.trackbar_upper_V)

    def trackbar_lower_H(self,val):
        """Set the lower H value."""
        self.lower.H = val
        self.lower.H = min(self.upper.H-1, self.lower.H)
        cv2.setTrackbarPos(self.lower_names.H,self.window_name,self.lower.H)

    def trackbar_upper_H(self,val):
        """Set the upper H value."""
        self.upper.H = val
        self.upper.H = max(self.lower.H+1, self.upper.H)
        cv2.setTrackbarPos(self.upper_names.H,self.window_name,self.upper.H)

    def trackbar_lower_S(self,val):
        """Set the lower S value."""        
        self.lower.S = val
        self.lower.S = min(self.upper.S-1, self.lower.S)
        cv2.setTrackbarPos(self.lower_names.S,self.window_name,self.lower.S)

    def trackbar_upper_S(self,val):
        """Set the upper S value."""
        self.upper.S = val
        self.upper.S = max(self.lower.S+1, self.upper.S)
        cv2.setTrackbarPos(self.upper_names.S,self.window_name,self.upper.S)

    def trackbar_lower_V(self,val):
        """Set the lower V value."""
        self.lower.V = val
        self.lower.V = min(self.upper.V-1, self.lower.V)
        cv2.setTrackbarPos(self.lower_names.V,self.window_name,self.lower.V)

    def trackbar_upper_V(self,val):
        """Set the upper V value."""
        self.upper.V = val
        self.upper.V = max(self.lower.V+1, self.upper.V)
        cv2.setTrackbarPos(self.upper_names.V,self.window_name,self.upper.V)

class ContourData():
    def __init__(self, contour, object_type):
        self.contour = contour
        self.object_type = object_type

        self.moments = cv2.moments(self.contour)
        self.centroid = Pixel()
        self.coord = None

        # valid contour if area is not 0
        self.valid = self.moments['m00'] != 0

        if self.valid:
            self.centroid.x = int(self.moments['m10']/self.moments['m00'])
            self.centroid.y = int(self.moments['m01']/self.moments['m00'])

    def calc_coord(self,depth_image,intrinsics):
        """Calculate camera frame coordinates from depth image and intrinsics."""
        if (not self.valid) or (depth_image is None) or (intrinsics is None):
            self.coord = None
            return

        try:
            depth = depth_image[self.centroid.y, self.centroid.x]
            pixel = [self.centroid.x, self.centroid.y]
            position = rs2.rs2_deproject_pixel_to_point(intrinsics,pixel,depth)

            self.coord = geometry_msgs.msg.Point()
            self.coord.x = position[2] * camera_scale_factor
            self.coord.y = -position[0] * camera_scale_factor
            self.coord.z = -position[1] * camera_scale_factor

        except ValueError as e:
            self.coord = None
            return

    def centroid_within_bounds(self, x_limits, y_limits):
        """Return if the centroid is within the input limits."""
        return ((self.centroid.x >= x_limits.lower) and
                (self.centroid.x <= x_limits.upper) and
                (self.centroid.y >= y_limits.lower) and
                (self.centroid.y <= y_limits.upper))

    def coord_within_bounds(self, y_limits, z_limits):
        """Return if the camera coordinates are within the input limits."""
        if self.coord is None:
            return False
        else:
            return ((self.coord.y >= y_limits.lower) and
                    (self.coord.y <= y_limits.upper) and
                    (self.coord.z >= z_limits.lower) and
                    (self.coord.z <= z_limits.upper))

    def depth_within_bounds(self, limits):
        """Return if the camera coordinate depth are within the input limits"""
        if self.coord is None:
            return False
        else:
            if self.coord.x == 0: # invalid depth
                return False
            else:
                return ((self.coord.x >= limits.lower) and 
                        (self.coord.x <= limits.upper))

    def get_frame_name(self, number):
        """Get the frame name of the object by inputting which number it is."""

        if self.object_type == ObjectType.ALLY:
            name = FRAMES().ALLY
        elif self.object_type == ObjectType.ENEMY:
            name = FRAMES().ENEMY
        else:
            name = ''

        name += f'{number:02d}'

        return name

    def broadcast(self,broadcaster,number,time):
        """Broadcast the transform to the frame at the location of the centroid of the contour."""
        if self.coord is None:
            return
        
        transform = TransformStamped()
        transform.header.frame_id = FRAMES().CAMERA_COLOR
        transform.child_frame_id = self.get_frame_name(number)
        transform.transform.translation.x = self.coord.x
        transform.transform.translation.y = self.coord.y
        transform.transform.translation.z = self.coord.z
        transform.transform.rotation = angle_axis_to_quaternion(-np.pi/2.,[0.,1.,0.])
        transform.header.stamp = time

        broadcaster.sendTransform(transform)

    def get_as_detection_object(self, number):
        """Returns information about the contour as a DetectedObject."""

        return DetectedObject(
            name=self.get_frame_name(number)
            # TODO add more information?
        )

def get_average_transformation(transformation_array):
    """Get average transformation from an array of transformations."""

    transform = geometry_msgs.msg.TransformStamped().transform
    transform.translation.x = np.average([val.translation.x for val in transformation_array])
    transform.translation.y = np.average([val.translation.y for val in transformation_array])
    transform.translation.z = np.average([val.translation.z for val in transformation_array])
    transform.rotation.w = np.average([val.rotation.w for val in transformation_array])
    transform.rotation.x = np.average([val.rotation.x for val in transformation_array])
    transform.rotation.y = np.average([val.rotation.y for val in transformation_array])
    transform.rotation.z = np.average([val.rotation.z for val in transformation_array])

    return transform

class CameraProcessor(Node):
    """
<<<<<<< HEAD
    Create mask to detect enemy and ally
    Provide a sliderbar to set HSV values
    Create trackbar for Area thresholding
    Providing option to sort allies and enemies in x or y
    Create height thresholding to detect in a certain height range only
=======
    Performs image processing for ally and enemy detection based on color.
    Gets workspace area transforms and the robot transform

    Publisher:
        object_detections (Detections) : publishes the detected objects

    Subscribers:
        /camera/color/image_raw (sensor_msgs.msg.Image) : gets the color image_raw data
        /camera/color/camera_info (sensor_msgs.msg.CameraInfo) : gets meta information for the camera
        /camera/aligned_depth_to_color/image_raw (sensor_msgs.msg.Image) : gets the aligned_depth_to_color raw image
        enemy_dead_count (std_msgs.msg.Int16) : gets the dead enemy count

    Services:
        start_apriltag_calibration (std_srvs.srv.Empty) :   starts the AprilTag caliberations
        update_calibration_continuously (std_srvs.srv.Empty) :  updates the AprilTag caliberations

>>>>>>> cfd385db
    """

    def __init__(self):
        """Class constructor."""
        super().__init__('camera_processor')

        self.interval = 1.0 / 30.0 #30 fps
        self.timer = self.create_timer(self.interval, self.timer_callback)
        self.pub_object_detections = self.create_publisher(Detections, 'object_detections', 10)
        self.sub_color_image = self.create_subscription(sensor_msgs.msg.Image,'/camera/color/image_raw',self.color_image_callback,10)
        self.sub_color_camera_info = self.create_subscription(sensor_msgs.msg.CameraInfo,'/camera/color/camera_info',self.color_info_callback,10)
        self.sub_aligned_depth_image = self.create_subscription(sensor_msgs.msg.Image,'/camera/aligned_depth_to_color/image_raw',self.aligned_depth_image_callback,10)
        self.sub_enemy_dead_count = self.create_subscription(std_msgs.msg.Int16,'enemy_dead_count',self.enemy_deadcount_callback,10)
        self.srv_start_apriltag_calibration = self.create_service(std_srvs.srv.Empty, 'start_apriltag_calibration', self.start_apriltag_calibration_callback)
        self.srv_update_calibration_continuously = self.create_service(std_srvs.srv.Empty, 'update_calibration_continuously', self.update_calibration_continuously_callback)

        self.declare_parameter("enable_ally_sliders", False,
                               ParameterDescriptor(description="Enable Ally HSV sliders"))
        self.enable_ally_sliders = self.get_parameter("enable_ally_sliders").get_parameter_value().bool_value
        self.declare_parameter("enable_enemy_sliders", False,
                               ParameterDescriptor(description="Enable Enemy HSV sliders"))
        self.enable_enemy_sliders = self.get_parameter("enable_enemy_sliders").get_parameter_value().bool_value
        self.declare_parameter("invert_ally_hue", False,
                               ParameterDescriptor(description="Inverts ally hue range"))
        self.invert_ally_hue = self.get_parameter("invert_ally_hue").get_parameter_value().bool_value
        self.declare_parameter("invert_enemy_hue", True,
                               ParameterDescriptor(description="Inverts enemy hue range"))
        self.invert_enemy_hue = self.get_parameter("invert_enemy_hue").get_parameter_value().bool_value
        self.declare_parameter("enable_filtering_sliders", False,
                               ParameterDescriptor(description="Enable filtering sliders"))
        self.enable_filtering_sliders = self.get_parameter("enable_filtering_sliders").get_parameter_value().bool_value
        self.declare_parameter("enable_work_area_sliders", False,
                               ParameterDescriptor(description="Enable work area bounds by sliders"))
        self.enable_work_area_sliders = self.get_parameter("enable_work_area_sliders").get_parameter_value().bool_value
        self.declare_parameter("enable_depth_filter", True,
                               ParameterDescriptor(description="Activate depth filter"))
        self.enable_depth_filter = self.get_parameter("enable_depth_filter").get_parameter_value().bool_value
        self.declare_parameter("enable_depth_filter_sliders", False,
                               ParameterDescriptor(description="Enable depth filter sliders"))
        self.enable_depth_filter_sliders = self.get_parameter("enable_depth_filter_sliders").get_parameter_value().bool_value
        self.declare_parameter("enable_work_area_apriltags", True,
                               ParameterDescriptor(description="Enable work area bounds by AprilTags"))
        self.enable_work_area_apriltags = self.get_parameter("enable_work_area_apriltags").get_parameter_value().bool_value
        self.declare_parameter("broadcast_transforms_directly", True,
                               ParameterDescriptor(description="Enable broadcasting of transforms for enemies/allies from this node."))
        self.broadcast_transforms_directly = self.get_parameter("broadcast_transforms_directly").get_parameter_value().bool_value
        self.declare_parameter("sort_by_x", False,
                               ParameterDescriptor(description="sorts the allies and enemies in x"))
        self.sort_by_x = self.get_parameter("sort_by_x").get_parameter_value().bool_value
        self.declare_parameter("update_calibration_continuously", False,
                               ParameterDescriptor(description="Update AprilTag calibration continuously."))
        self.update_calibration_continuously = self.get_parameter("update_calibration_continuously").get_parameter_value().bool_value
    
        # Dimension parameters
        self.declare_parameter("apriltags.robot_table_tag_size", 0.173,
                               ParameterDescriptor(description="Size of AprilTag on robot table"))
        self.robot_table_tag_size = self.get_parameter("apriltags.robot_table_tag_size").get_parameter_value().double_value
        self.declare_parameter("apriltags.work_area_tag_size", 0.055,
                               ParameterDescriptor(description="Size of AprilTags at work area bounds"))
        self.work_area_tag_size = self.get_parameter("apriltags.work_area_tag_size").get_parameter_value().double_value
        self.declare_parameter("robot_table.width", 0.605,
                               ParameterDescriptor(description="Robot table width"))
        self.robot_table_width = self.get_parameter("robot_table.width").get_parameter_value().double_value
        self.declare_parameter("robot_table.y_tag_edge_to_base", 0.3,
                               ParameterDescriptor(description="Y edge of AprilTag to base of robot"))
        self.robot_table_y_tag_edge_to_base = self.get_parameter("robot_table.y_tag_edge_to_base").get_parameter_value().double_value
        self.declare_parameter("robot_table.x_tag_edge_to_table_edge", 0.023,
                               ParameterDescriptor(description="X edge of AprilTag to edge of robot table"))
        self.robot_table_x_tag_edge_to_table_edge = self.get_parameter("robot_table.x_tag_edge_to_table_edge").get_parameter_value().double_value

        # sliders get precedence over AprilTags
        if self.enable_work_area_sliders and self.enable_work_area_apriltags:
            self.enable_work_area_apriltags = False

        self.bridge = CvBridge()
        self.intrinsics = None

        self.color_image = None
        self.aligned_depth_image = None
        self.color_window_name = 'Color Image'
        self.ally_mask_window_name = 'Ally Mask'
        self.enemy_mask_window_name = 'Enemy Mask'
        cv2.namedWindow(self.color_window_name, cv2.WINDOW_NORMAL)
        if self.enable_ally_sliders:
            cv2.namedWindow(self.ally_mask_window_name, cv2.WINDOW_NORMAL)

        if self.enable_enemy_sliders:
            cv2.namedWindow(self.enemy_mask_window_name, cv2.WINDOW_NORMAL)

        self.ally_hsv = HSVLimits('Ally',self.ally_mask_window_name,[100,57,120],[142,255,255],self.enable_ally_sliders)
        self.enemy_hsv = HSVLimits('Enemy',self.enemy_mask_window_name,[20,81,167],[160,255,255],self.enable_enemy_sliders)

        self.filter_kernel = 5
        self.area_threshold = 1250

        if self.enable_filtering_sliders:
            cv2.createTrackbar('Kernel', self.color_window_name,self.filter_kernel,50,self.trackbar_filter_kernel)
            cv2.createTrackbar('Area Threshold', self.color_window_name,self.area_threshold,10000,self.trackbar_area_threshold)

        self.x_limits = TrackbarLimits('X',self.color_window_name,[558,808],[0,1280],self.enable_work_area_sliders)
        self.y_limits = TrackbarLimits('Y',self.color_window_name,[261,642],[0,720],self.enable_work_area_sliders)

        self.depth_limits = TrackbarLimits('Depth', self.color_window_name, [0, 1670], [0, 3000], self.enable_depth_filter_sliders)

        self.contours_filtered_ally = []
        self.contours_filtered_enemy = []

        # self.ally_hsv = HSVLimits('Ally',self.ally_mask_window_name,[100,57,120],[142,255,255],self.enable_ally_sliders)
        # self.ally_hsv = HSVLimits('Ally',self.ally_mask_window_name,[57,169,215],[97,255,255],self.enable_ally_sliders)
        # self.enemy_hsv = HSVLimits('Enemy',self.enemy_mask_window_name,[0,50,222],[180,111,255],self.enable_enemy_sliders)
        # self.enemy_hsv = HSVLimits('Enemy',self.enemy_mask_window_name,[0,40,181],[180,82,255],self.enable_enemy_sliders)

        self.static_broadcaster = StaticTransformBroadcaster(self)
        self.broadcaster = TransformBroadcaster(self)
        self.buffer = Buffer()
        self.listener = TransformListener(self.buffer, self)
        self.tf_camera_to_robot_table_raw = None
        self.tf_camera_to_workspace1_raw = None
        self.tf_camera_to_workspace2_raw = None
        self.tf_workspace_min = None
        self.tf_workspace_max = None
        self.workspace_min_pixel = Pixel()
        self.workspace_max_pixel = Pixel()
        self.work_area_limits_x = Limits()  # color camera frame coordinates, from AprilTags (depth)
        self.work_area_limits_y = Limits()  # color camera frame coordinates, from AprilTags
        self.work_area_limits_z = Limits()  # color camera frame coordinates, from AprilTags

        # Publish static transform between AprilTag on robot table and robot base
        tf_table_apriltag_to_base = TransformStamped()
        tf_table_apriltag_to_base.header.frame_id = FRAMES().PANDA_TABLE
        tf_table_apriltag_to_base.child_frame_id = FRAMES().PANDA_BASE

        tf_table_apriltag_to_base.transform.translation.x = \
            -(self.robot_table_width / 2.0 - self.robot_table_x_tag_edge_to_table_edge 
            - self.robot_table_tag_size / 2.0)
        tf_table_apriltag_to_base.transform.translation.y = \
            self.robot_table_y_tag_edge_to_base + self.robot_table_tag_size / 2.0
        tf_table_apriltag_to_base.transform.translation.z = 0.0
        tf_table_apriltag_to_base.transform.rotation = angle_axis_to_quaternion(-np.pi/2,[0.,0.,1.])

        

        time = self.get_clock().now().to_msg()
        tf_table_apriltag_to_base.header.stamp = time
        self.static_broadcaster.sendTransform(tf_table_apriltag_to_base)

        self.calibration_data_points = 100 # TODO make parameter?

        self.calibrating_robot_table = not self.update_calibration_continuously
        self.robot_table_calibration_array = []
        self.tf_camera_to_robot_table_calibrated = None

        self.calibrating_workspace1 = not self.update_calibration_continuously
        self.workspace1_calibration_array = []
        self.tf_camera_to_workspace1_calibrated = None

        self.calibrating_workspace2 = not self.update_calibration_continuously
        self.workspace2_calibration_array = []
        self.tf_camera_to_workspace2_calibrated = None

        self.dead_enemies_count = 0
        
        self.get_logger().info("camera_processor node started")
    
    def timer_callback(self):
        
        self.get_transforms()

        # Can't execute if there isn't a color image yet
        if self.color_image is None:
            return

        hsv_image = cv2.cvtColor(self.color_image, cv2.COLOR_BGR2HSV)
        color_image_with_tracking = copy.deepcopy(self.color_image)

        kernel = np.ones((self.filter_kernel,self.filter_kernel),np.uint8)

        # Threshold HSV image to get only ally color
        if not self.invert_ally_hue:
            mask_ally = cv2.inRange(hsv_image,self.ally_hsv.lower.to_np_array(),self.ally_hsv.upper.to_np_array())
        else:
            # Split into 2 inRange calls and logically and them
            temp_lower = self.ally_hsv.lower.to_np_array()
            temp_upper = self.ally_hsv.upper.to_np_array()

            temp_lower[0] = 0
            temp_upper[0] = self.ally_hsv.lower.H

            mask_ally = cv2.inRange(hsv_image,temp_lower,temp_upper)

            temp_lower[0] = self.ally_hsv.upper.H
            temp_upper[0] = 255

            mask_ally += cv2.inRange(hsv_image,temp_lower,temp_upper)
        
        # Get contours of ally
        ret_ally, thresh_ally = cv2.threshold(mask_ally, 127, 255, 0)
        opening_ally = cv2.morphologyEx(thresh_ally, cv2.MORPH_OPEN, kernel)
        opening_then_closing_ally = cv2.morphologyEx(opening_ally, cv2.MORPH_CLOSE, kernel)
        contours_ally, hierarchy_ally = cv2.findContours(opening_then_closing_ally, cv2.RETR_TREE, cv2.CHAIN_APPROX_SIMPLE)

        self.contours_filtered_ally = []

        # Make sure we have contours
        if len(contours_ally) > 0:

            # Iterate through contours to process and filter them
            for contour in contours_ally:
                if cv2.contourArea(contour) > self.area_threshold:
                    contour_data = ContourData(contour, ObjectType.ALLY)

                    # Only add contour to list if it is valid
                    if contour_data.valid:
                        include_contour = True

                        # Find real world coordinates of all contours
                        contour_data.calc_coord(self.aligned_depth_image,self.intrinsics)

                        if self.enable_work_area_sliders:
                            if not contour_data.centroid_within_bounds(self.x_limits.value,self.y_limits.value):
                                include_contour = False
                        elif self.enable_work_area_apriltags and self.work_area_apriltags_detected:
                            if not contour_data.coord_within_bounds(self.work_area_limits_y,self.work_area_limits_z):
                                include_contour = False

                        if self.enable_depth_filter:
                            if not contour_data.depth_within_bounds(self.get_depth_limits()):
                                include_contour = False

                        if include_contour:
                            self.contours_filtered_ally.append(contour_data)

        # sort contours by x or y coordinate in image
        if self.sort_by_x:
            self.contours_filtered_ally.sort(key=lambda contour: contour.centroid.x)
        else:
            self.contours_filtered_ally.sort(key=lambda contour: contour.centroid.y)


        # Threshold HSV image to get only enemy color
        if not self.invert_enemy_hue:
            mask_enemy = cv2.inRange(hsv_image,self.enemy_hsv.lower.to_np_array(),self.enemy_hsv.upper.to_np_array())
        else:
            # Split into 2 inRange calls and logically and them
            temp_lower = self.enemy_hsv.lower.to_np_array()
            temp_upper = self.enemy_hsv.upper.to_np_array()

            temp_lower[0] = 0
            temp_upper[0] = self.enemy_hsv.lower.H

            mask_enemy = cv2.inRange(hsv_image,temp_lower,temp_upper)

            temp_lower[0] = self.enemy_hsv.upper.H
            temp_upper[0] = 255

            mask_enemy += cv2.inRange(hsv_image,temp_lower,temp_upper)

        # Get contours of ally
        ret_enemy, thresh_enemy = cv2.threshold(mask_enemy, 127, 255, 0)
        opening_enemy = cv2.morphologyEx(thresh_enemy, cv2.MORPH_OPEN, kernel)
        opening_then_closing_enemy = cv2.morphologyEx(opening_enemy, cv2.MORPH_CLOSE, kernel)
        contours_enemy, hierarchy_enemy = cv2.findContours(opening_then_closing_enemy, cv2.RETR_TREE, cv2.CHAIN_APPROX_SIMPLE)

        self.contours_filtered_enemy = []

        # Make sure we have contours
        if len(contours_enemy) > 0:

            for contour in contours_enemy:
                if cv2.contourArea(contour) > self.area_threshold:
                    contour_data = ContourData(contour, ObjectType.ENEMY)

                    # Only add contour to list if it is valid
                    if contour_data.valid:
                        include_contour = True

                        # Find real world coordinates of all contours
                        contour_data.calc_coord(self.aligned_depth_image,self.intrinsics)

                        if self.enable_work_area_sliders:
                            if not contour_data.centroid_within_bounds(self.x_limits.value,self.y_limits.value):
                                include_contour = False
                        elif self.enable_work_area_apriltags and self.work_area_apriltags_detected:
                            if not contour_data.coord_within_bounds(self.work_area_limits_y,self.work_area_limits_z):
                                include_contour = False

                        if self.enable_depth_filter:
                            if not contour_data.depth_within_bounds(self.get_depth_limits()):
                                include_contour = False


                        if include_contour:
                            self.contours_filtered_enemy.append(contour_data)

        # sort contours by x or y coordinate in image
        if self.sort_by_x:
            self.contours_filtered_enemy.sort(key=lambda contour: contour.centroid.x)
        else:
            self.contours_filtered_enemy.sort(key=lambda contour: contour.centroid.y)


        if self.enable_ally_sliders:
            cv2.imshow(self.ally_mask_window_name,mask_ally)
        if self.enable_enemy_sliders:
            cv2.imshow(self.enemy_mask_window_name, mask_enemy)

        time = self.get_clock().now().to_msg()

        detections = Detections()

        # Contour output to image, other places
        for i, contour in enumerate(self.contours_filtered_ally):
            # Add contours to image
            color_image_with_tracking = cv2.drawContours(color_image_with_tracking, [contour.contour], 0, (255,0,0), 3)

            # Add centroid to color image
            color_image_with_tracking = cv2.circle(color_image_with_tracking, (contour.centroid.x,contour.centroid.y), radius=10, color=(255, 0, 0), thickness=-1)

            color_image_with_tracking = cv2.putText(color_image_with_tracking, f'{i}',(contour.centroid.x - 5,contour.centroid.y + 5),cv2.FONT_HERSHEY_DUPLEX,0.5,(255,255,255))

            # Broadcast transforms directly from this node
            if self.broadcast_transforms_directly:
                contour.broadcast(self.broadcaster,i,time)

            # Store for publishing
            detections.allies.append(contour.get_as_detection_object(i))

        # Contour output to image, other places
        for i, contour in enumerate(self.contours_filtered_enemy):
            # Add contours to image
            color_image_with_tracking = cv2.drawContours(color_image_with_tracking, [contour.contour], 0, (0,0,255), 3)

            # Add centroid to color image
            color_image_with_tracking = cv2.circle(color_image_with_tracking, (contour.centroid.x,contour.centroid.y), radius=10, color=(0, 0, 255), thickness=-1)

            color_image_with_tracking = cv2.putText(color_image_with_tracking, f'{i}',(contour.centroid.x - 5,contour.centroid.y + 5),cv2.FONT_HERSHEY_DUPLEX,0.5,(255,255,255))

            # Broadcast transforms directly from this node
            if self.broadcast_transforms_directly:
                contour.broadcast(self.broadcaster,i,time)

            # Store for publishing
            detections.enemies.append(contour.get_as_detection_object(i))

        # Publish detections
        self.pub_object_detections.publish(detections)

        # Add work area bounds to image
        if self.enable_work_area_sliders:
            color_image_with_tracking = cv2.rectangle(color_image_with_tracking, (self.x_limits.value.lower,self.y_limits.value.lower),(self.x_limits.value.upper,self.y_limits.value.upper),color=(0, 255, 0), thickness=1)
        elif self.enable_work_area_apriltags:
            color_image_with_tracking = cv2.rectangle(color_image_with_tracking, (self.workspace_min_pixel.x,self.workspace_min_pixel.y),(self.workspace_max_pixel.x,self.workspace_max_pixel.y),color=(0, 255, 0), thickness=1)


        color_image_with_tracking = cv2.putText(color_image_with_tracking, f'Allies: {len(self.contours_filtered_ally)}',(50,50),cv2.FONT_HERSHEY_DUPLEX,1,(255,0,0))
        color_image_with_tracking = cv2.putText(color_image_with_tracking, f'Enemies: {len(self.contours_filtered_enemy)}',(50,100),cv2.FONT_HERSHEY_DUPLEX,1,(0,0,255))
        color_image_with_tracking = cv2.putText(color_image_with_tracking, f'Enemies Vanquished!: {self.dead_enemies_count}',(50,150),cv2.FONT_HERSHEY_DUPLEX,1,(0,0,128))

        cv2.imshow(self.color_window_name, color_image_with_tracking)
        cv2.waitKey(1)
    
    def get_transforms(self):
        """
        Get transforms  between camera and panda table and broadcast them
        Get transforms between camera and workspace diagonal ends and broadcast them. 
        Calculate the workspace from the transforms and make a bounding box depicting it.
        Fix frames to latest transform in case we stop receiving transforms from AprilTags
        """
        time = self.get_clock().now().to_msg()

        # Get panda table transformations if possible
        try:
            self.tf_camera_to_robot_table_raw = self.buffer.lookup_transform(
                FRAMES().CAMERA_COLOR,
                FRAMES().PANDA_TABLE_RAW,
                rclpy.time.Time()
            )
            robot_table_detected = True
        except Exception:
            robot_table_detected = False

        # Get workspace transformations if possible
        if self.enable_work_area_apriltags:
            try:
                self.tf_camera_to_workspace1_raw = self.buffer.lookup_transform(
                    FRAMES().CAMERA_COLOR,
                    FRAMES().WORK_TABLE1_RAW,
                    rclpy.time.Time()
                )
                workspace1_detected = True
            except Exception:
                workspace1_detected = False

            try:
                self.tf_camera_to_workspace2_raw = self.buffer.lookup_transform(
                    FRAMES().CAMERA_COLOR,
                    FRAMES().WORK_TABLE2_RAW,
                    rclpy.time.Time()
                )
                workspace2_detected = True
            except Exception:
                workspace2_detected = False

        robot_table_transform = None

        # Broadcast last known transforms even if we lose AprilTags
        if self.tf_camera_to_robot_table_raw is not None:

            # If updating continuously, always send most recent available transform
            if self.update_calibration_continuously:
                robot_table_transform = copy.deepcopy(self.tf_camera_to_robot_table_raw)

            # Otherwise, send calibrated transform
            else:
                # collect data if performing a calibration
                if self.calibrating_robot_table:
                    # If all data is collected, update the calibrated transform
                    if len(self.robot_table_calibration_array) >= self.calibration_data_points:
                        self.tf_camera_to_robot_table_calibrated = copy.deepcopy(self.tf_camera_to_robot_table_raw)

                        # Calculate average translation
                        self.tf_camera_to_robot_table_calibrated.transform = get_average_transformation(self.robot_table_calibration_array)

                        self.get_logger().info('Robot table AprilTag calibration complete')

                        self.calibrating_robot_table = False

                    # Collect data
                    elif robot_table_detected:
                        self.robot_table_calibration_array.append(copy.deepcopy(self.tf_camera_to_robot_table_raw.transform))

                # if a calibration transform has been created, send it. Otherwise send latest transform
                if self.tf_camera_to_robot_table_calibrated is not None:
                    robot_table_transform = copy.deepcopy(self.tf_camera_to_robot_table_calibrated)
                else:
                    robot_table_transform = copy.deepcopy(self.tf_camera_to_robot_table_raw)
                        
            robot_table_transform.child_frame_id = FRAMES().PANDA_TABLE
            robot_table_transform.header.stamp = time
            self.broadcaster.sendTransform(robot_table_transform)

        workspace1_transform = None

        # Broadcast last known transforms even if we lose AprilTags
        if self.tf_camera_to_workspace1_raw is not None:

            # If updating continuously, always send most recent available transform
            if self.update_calibration_continuously:
                workspace1_transform = copy.deepcopy(self.tf_camera_to_workspace1_raw)

            # Otherwise, send calibrated transform
            else:
                # collect data if performing a calibration
                if self.calibrating_workspace1:
                    # If all data is collected, update the calibrated transform
                    if len(self.workspace1_calibration_array) >= self.calibration_data_points:
                        self.tf_camera_to_workspace1_calibrated = copy.deepcopy(self.tf_camera_to_workspace1_raw)

                        # Calculate average translation
                        self.tf_camera_to_workspace1_calibrated.transform = get_average_transformation(self.workspace1_calibration_array)

                        self.get_logger().info('Workspace 1 AprilTag calibration complete')

                        self.calibrating_workspace1 = False

                    # Collect data
                    elif workspace1_detected:
                        self.workspace1_calibration_array.append(copy.deepcopy(self.tf_camera_to_workspace1_raw.transform))

                # if a calibration transform has been created, send it. Otherwise send latest transform
                if self.tf_camera_to_workspace1_calibrated is not None:
                    workspace1_transform = copy.deepcopy(self.tf_camera_to_workspace1_calibrated)
                else:
                    workspace1_transform = copy.deepcopy(self.tf_camera_to_workspace1_raw)
                        
            workspace1_transform.child_frame_id = FRAMES().WORK_TABLE1
            workspace1_transform.header.stamp = time
            self.broadcaster.sendTransform(workspace1_transform)

        workspace2_transform = None

        # Broadcast last known transforms even if we lose AprilTags
        if self.tf_camera_to_workspace2_raw is not None:

            # If updating continuously, always send most recent available transform
            if self.update_calibration_continuously:
                workspace2_transform = copy.deepcopy(self.tf_camera_to_workspace2_raw)

            # Otherwise, send calibrated transform
            else:
                # collect data if performing a calibration
                if self.calibrating_workspace2:
                    # If all data is collected, update the calibrated transform
                    if len(self.workspace2_calibration_array) >= self.calibration_data_points:
                        self.tf_camera_to_workspace2_calibrated = copy.deepcopy(self.tf_camera_to_workspace2_raw)

                        # Calculate average translation
                        self.tf_camera_to_workspace2_calibrated.transform = get_average_transformation(self.workspace2_calibration_array)

                        self.get_logger().info('Workspace 2 AprilTag calibration complete')

                        self.calibrating_workspace2 = False

                    # Collect data
                    elif workspace2_detected:
                        self.workspace2_calibration_array.append(copy.deepcopy(self.tf_camera_to_workspace2_raw.transform))

                # if a calibration transform has been created, send it. Otherwise send latest transform
                if self.tf_camera_to_workspace2_calibrated is not None:
                    workspace2_transform = copy.deepcopy(self.tf_camera_to_workspace2_calibrated)
                else:
                    workspace2_transform = copy.deepcopy(self.tf_camera_to_workspace2_raw)
                        
            workspace2_transform.child_frame_id = FRAMES().WORK_TABLE2
            workspace2_transform.header.stamp = time
            self.broadcaster.sendTransform(workspace2_transform)

        self.work_area_apriltags_detected = (
            (workspace1_transform is not None) 
            and (workspace2_transform is not None)
        )
        
        if self.work_area_apriltags_detected:
            # Determine bounds from work area AprilTags
            self.work_area_limits_y.lower = min(
                workspace1_transform.transform.translation.y,
                workspace2_transform.transform.translation.y
            ) - self.work_area_tag_size / 2.
            self.work_area_limits_y.upper = max(
                workspace1_transform.transform.translation.y,
                workspace2_transform.transform.translation.y
            ) + self.work_area_tag_size / 2.
            self.work_area_limits_z.lower = min(
                workspace1_transform.transform.translation.z,
                workspace2_transform.transform.translation.z
            ) - self.work_area_tag_size / 2.
            self.work_area_limits_z.upper = max(
                workspace1_transform.transform.translation.z,
                workspace2_transform.transform.translation.z
            ) + self.work_area_tag_size / 2.
            table_depth = min(
                workspace1_transform.transform.translation.x,
                workspace2_transform.transform.translation.x
            )

            # Get pixel coordinates to draw on picture
            self.tf_workspace_min = TransformStamped()
            self.tf_workspace_min.transform.translation.x = table_depth
            self.tf_workspace_min.transform.translation.y = self.work_area_limits_y.lower
            self.tf_workspace_min.transform.translation.z = self.work_area_limits_z.lower

            self.tf_workspace_max = TransformStamped()
            self.tf_workspace_max.transform.translation.x = table_depth
            self.tf_workspace_max.transform.translation.y = self.work_area_limits_y.upper
            self.tf_workspace_max.transform.translation.z = self.work_area_limits_z.upper

            self.workspace_min_pixel.get_from_camera_coordinates(self.intrinsics, self.tf_workspace_min.transform.translation)
            self.workspace_max_pixel.get_from_camera_coordinates(self.intrinsics, self.tf_workspace_max.transform.translation)


    def trackbar_filter_kernel(self,val):
        self.filter_kernel = val
    def trackbar_area_threshold(self,val):
        self.area_threshold = val

    def color_image_callback(self, data):
        """Use cvbridge to use color_image from intel realsense in ros2"""
        try:
            self.color_image = self.bridge.imgmsg_to_cv2(data,desired_encoding='bgr8')
        except CvBridgeError as e:
            print(e)
            return

    def aligned_depth_image_callback(self,data):
        """Use cvbridge to use aligned_depth_image from intel realsense in ros2"""
        try:
            self.aligned_depth_image = self.bridge.imgmsg_to_cv2(data)
        except CvBridgeError as e:
            print(e)
            return

    def color_info_callback(self,info):
        """Get image depth information into ros2"""
        # https://github.com/IntelRealSense/realsense-ros/blob/ros2-development/realsense2_camera/scripts/show_center_depth.py
        try:
            if self.intrinsics:
                return
            self.intrinsics = rs2.intrinsics()
            self.intrinsics.width = info.width
            self.intrinsics.height = info.height
            self.intrinsics.ppx = info.k[2]
            self.intrinsics.ppy = info.k[5]
            self.intrinsics.fx = info.k[0]
            self.intrinsics.fy = info.k[4]
            if info.distortion_model == 'plumb_bob':
                self.intrinsics.model = rs2.distortion.brown_conrady
            elif info.distortion_model == 'equidistant':
                self.intrinsics.model = rs2.distortion.kannala_brandt4
            self.intrinsics.coeffs = [i for i in info.d]
        except CvBridgeError as e:
            print(e)
            return
    def enemy_deadcount_callback(self, msg):
        self.dead_enemies_count = msg.data

    def start_apriltag_calibration_callback(self, request, response):

        self.calibrating_robot_table = True
        self.robot_table_calibration_array = []

        self.calibrating_workspace1 = True
        self.workspace1_calibration_array = []

        self.calibrating_workspace2 = True
        self.workspace2_calibration_array = []

        self.update_calibration_continuously = False

        return response

    def update_calibration_continuously_callback(self, request, response):

        self.update_calibration_continuously = True

        return response

    def get_depth_limits(self):

        # Convert from mm to m
        limits = Limits()
        limits.lower = self.depth_limits.value.lower / 1000.
        limits.upper = self.depth_limits.value.upper / 1000.

        return limits


def entry(args=None):
    rclpy.init(args=args)
    camera_processor = CameraProcessor()
    rclpy.spin(camera_processor)
    rclpy.shutdown()<|MERGE_RESOLUTION|>--- conflicted
+++ resolved
@@ -264,13 +264,6 @@
 
 class CameraProcessor(Node):
     """
-<<<<<<< HEAD
-    Create mask to detect enemy and ally
-    Provide a sliderbar to set HSV values
-    Create trackbar for Area thresholding
-    Providing option to sort allies and enemies in x or y
-    Create height thresholding to detect in a certain height range only
-=======
     Performs image processing for ally and enemy detection based on color.
     Gets workspace area transforms and the robot transform
 
@@ -285,9 +278,8 @@
 
     Services:
         start_apriltag_calibration (std_srvs.srv.Empty) :   starts the AprilTag caliberations
-        update_calibration_continuously (std_srvs.srv.Empty) :  updates the AprilTag caliberations
-
->>>>>>> cfd385db
+        update_calibration_continuously (std_srvs.srv.Empty) :  updates the AprilTag calibrations
+
     """
 
     def __init__(self):
