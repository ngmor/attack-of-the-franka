# Copyright 2022 Attack of the Franka.
#
# Licensed under the Apache License, Version 2.0 (the "License");
# you may not use this file except in compliance with the License.
# You may obtain a copy of the License at
#
#     http://www.apache.org/licenses/LICENSE-2.0
#
# Unless required by applicable law or agreed to in writing, software
# distributed under the License is distributed on an "AS IS" BASIS,
# WITHOUT WARRANTIES OR CONDITIONS OF ANY KIND, either express or implied.
# See the License for the specific language governing permissions and
# limitations under the License.

"""
Robot Control Node

Description: Robot Control node contains a state machine and services to allow our Franka robot
                to detect allies and enemies. Once it is commanded to start attacking enemies,
                the robot will attempt to attack each enemy in each style with checks for if it
                will knock over an enemy. After knocking down all enemies it can without hitting
                allies, it returns to idle.

Parameters passed into the Node:
    parameters: the custom parameters contained within the robot_control node that have a default
            but can be changed by the user

Publishers:
    dead_count_pub (Int16): publishes the number of enemies that have been killed
    pub_joint_traj (trajectory_msgs.msg.JointTrajectory): publishes robot's joint state trajectory
    
Clients:
    gripper_action_client (control_msgs.action.GripperCommand): an action client controlling
                                                                gripper movement
    test_followjoints (control_msgs.action.FollowJointTrajectory): action client for
                                                                    joint trajectory
    grip_lightsaber_client (franka_msgs.action.Grasp): action client for commanding panda gripper
                                                        to hold lightsaber

Authors:
    Megan Sindelar
    Nick Morales
    Sushma Chandra
    Vaishnavi Dornadula

Last Updated: December 8th, 2022
"""

import rclpy
from rclpy.node import Node
from rclpy.action import ActionServer, ActionClient
from moveit_testing.moveit_interface import MoveIt, MoveConfig, MoveItApiErrors
import geometry_msgs.msg
import moveit_msgs.action
import moveit_msgs.srv
import moveit_msgs.msg
import control_msgs.action
import std_srvs.srv
from enum import Enum, auto
import shape_msgs.msg
import moveit_testing_interfaces.srv
import trajectory_msgs.msg
import copy
import std_msgs.msg
import franka_msgs.action
import math
from tf2_ros.buffer import Buffer
from tf2_ros.transform_listener import TransformListener
from tf2_ros import TransformException
from attack_of_the_franka.common import FRAMES, angle_axis_to_quaternion, ObjectType
from rcl_interfaces.msg import ParameterDescriptor
from attack_of_the_franka_interfaces.msg import Detections, DetectedObject
from std_msgs.msg import Int16
import time


class State(Enum):
    """Top level states for main state machine."""

    IDLE = auto(),
    MOVE_TO_HOME_START = auto(),
    MOVE_TO_HOME_WAIT = auto(),
    PLAN_TO_POSE_START = auto(),
    PLAN_TO_POSITION_START = auto(),
    PLAN_TO_ORIENTATION_START = auto(),
    PLAN_WAIT = auto(),
    EXECUTE_START = auto(),
    EXECUTE_WAIT = auto(),
    WAYPOINTS = auto(),
    WAYPOINTS_WAIT = auto(),
    NEXT_WAYPOINT = auto(),
    LOOK_FOR_ENEMY = auto(),
    CHECK_FOR_ENEMY_REMAINING = auto(),
    SETUP = auto(),
    RESET_ALLIES = auto(),
    RESET_ALLIES_WAIT = auto(),
    FIND_ALLIES = auto(),
    FIND_ALLIES_WAIT = auto(),
    DYNAMIC_MOTION = auto(),
    LEFT_DYNAMIC_MOTION = auto(),
    RIGHT_DYNAMIC_MOTION = auto(),
    STAB_MOTION = auto(),
    PICKUP_LIGHTSABER = auto(),

class PickupLightsaberState(Enum):
    """State machine for lightsaber pickup subsequence."""

    ADD_WALLS_START = auto(),
    ADD_WALLS_WAIT = auto(),
    REMOVE_ATTACHED_COLLISION_START = auto(),
    REMOVE_ATTACHED_COLLISION_WAIT = auto()
    ADD_SEPARATE_COLLISION_START = auto(),
    ADD_SEPARATE_COLLISION_WAIT = auto(),
    MOVE_TO_HOME_START = auto(),
    MOVE_TO_HOME_WAIT = auto(),
    OPEN_START = auto(),
    OPEN_WAIT = auto(),
    MOVE_TO_LIGHTSABER_STANDOFF_START = auto(),
    MOVE_TO_LIGHTSABER_STANDOFF_WAIT = auto(),
    REMOVE_SEPARATE_COLLISION_START = auto(),
    REMOVE_SEPARATE_COLLISION_WAIT = auto(),
    MOVE_TO_LIGHTSABER_PICK_START = auto(),
    MOVE_TO_LIGHTSABER_PICK_WAIT = auto(),
    GRASP_START = auto(),
    GRASP_WAIT = auto(),
    ADD_ATTACHED_COLLISION_START = auto(),
    ADD_ATTACHED_COLLISION_WAIT = auto()
    DRAW_START = auto(),
    DRAW_WAIT = auto(),
    RETURN_TO_HOME_START = auto(),
    RETURN_TO_HOME_WAIT = auto(),



class DetectedObjectData():

    def __init__(self, obj):
        self.obj = obj
        self.tf = None

class RobotControl(Node):
    """
    Control robot and planning scene using the moveit_interface API.

    Services:
        move_to_home (std_srvs.srv.Empty): moves the robot to a predetermined home position
        gripper_open (std_srvs.srv.Empty): moves the robot's end-effector position to open
        gripper_close (std_srvs.srv.Empty): moves the robot's end-effector position to close
        gripper_grasp (std_srvs.srv.Empty): moves the robot's end-effector together until
                                            it's grasping an object between them
        waypoints (std_srvs.srv.Empty): commands the robot to move to a predetermined waypoint
        test_joint_trajectory (std_srvs.srv.Empty): commands robot to a predetermined waypoint
                                                        using the joint angles
        move_to_pose (moveit_testing_interfaces/srv/MoveToPose): move robot to specific position
                                                                 and orientation
        joint_waypoint (std_srvs.srv.Empty):
        move_to_position (moveit_testing_interfaces/srv/MoveToPosition): move robot to specific
                                                                         position
        move_to_orientation (moveit_testing_interfaces/srv/MoveToOrientation): move robot to
                                                                               specific orientation
        update_obstacles (moveit_testing_interfaces/srv/UpdateObstacles): add obstacles to scene
        pickup_lightsaber (std_srvs.srv.Empty): commands the robot to follow waypoints to pick up 
                                                pick up the fixed lightsaber with the end-effector 
        update_persistent_obstacles (moveit_testing_interfaces.srv.UpdateObstacles): adds obstacle
                                                                                        to scene permanently
        update_attached_obstacles (moveit_testing_interfaces.srv.UpdateAttachedObstacles): adds obstacle attached 
                                                                                            to robot links
        home_waypoint (std_srvs.srv.Empty): plans to a hard coded value in the callback
        add_walls (std_srvs.srv.Empty): adds walls and ceiling collision objects to the planning scene
        remove_separate_lightsaber (std_srvs.srv.Empty): removes the lightsaber as collision object
        add_separate_lightsaber (std_srvs.srv.Empty): add lightsaber as a separate collision object
        remove_attached_lightsaber (std_srvs.srv.Empty): remove the lightsaber attached to the end-effector
                                                            in the plannin scene in rviz
        add_attached_lightsaber (std_srvs.srv.Empty): add the lightsaber attached to the end-effector
                                                        to the planning scene as an attached collision
                                                        object.
        look_for_enemy (std_srvs.srv.Empty): check for any enemies detected in the planning scene and 
                                                begins to calculate how to attack if possible
        reset_allies (std_srvs.srv.Empty): updates the position of the allies in the planning 
                                            scene to current

    Timers:
        timer: main timer that runs at 100 Hz
    """

    def __init__(self):
        """Class constructor."""
        super().__init__('robot_control')

        self.interval = 1.0 / 100.0
        self.timer = self.create_timer(self.interval, self.timer_callback)
        self.pub_joint_traj = self.create_publisher(trajectory_msgs.msg.JointTrajectory,
                                                    'panda_arm_controller/joint_trajectory', 10)
        self.sub_obj_detections = self.create_subscription(Detections,'object_detections',self.obj_detection_callback,10)
        self.srv_move_to_home = self.create_service(std_srvs.srv.Empty,
                                                    'move_to_home', self.move_to_home_callback)
        self.srv_gripper_open = self.create_service(std_srvs.srv.Empty,
                                                    'gripper_open',
                                                    self.gripper_open_callback)
        self.srv_gripper_close = self.create_service(std_srvs.srv.Empty,
                                                    'gripper_close',
                                                    self.gripper_close_callback)
        self.gripper_grasp = self.create_service(std_srvs.srv.Empty,
                                                    'gripper_grasp', self.gripper_grasp_callback)
        self.waypoints = self.create_service(std_srvs.srv.Empty,
                                                    'waypoints', self.waypoint_callback)
        self.test_jointtrajectory = self.create_service(std_srvs.srv.Empty,
                                                        'test_joint_trajectory',
                                                        self.test_jointtrajectory_callback)
        # self.grip_lightsaber = self.create_service(std_srvs.srv.Empty,
        #                                            'grip_lightsaber',
        #                                            self.grip_lightsaber_callback)
        self.srv_move_to_pose = self.create_service(moveit_testing_interfaces.srv.MoveToPose,
                                                    'move_to_pose', self.move_to_pose_callback)
        self.test_waypoint_lightsaber = self.create_service(std_srvs.srv.Empty, 'joint_waypoint',
                                                            self.test_waypoint_lightsaber_callback)
        self.srv_move_to_position = self.create_service(
            moveit_testing_interfaces.srv.MoveToPosition,
            'move_to_position', self.move_to_position_callback)
        self.srv_move_to_orientation = self.create_service(
            moveit_testing_interfaces.srv.MoveToOrientation,
            'move_to_orientation', self.move_to_orientation_callback)
        self.srv_update_obstacles = self.create_service(
            moveit_testing_interfaces.srv.UpdateObstacles,
            'update_obstacles', self.obstacles_callback)
        self.srv_pickup_lightsaber = self.create_service(std_srvs.srv.Empty, 'pickup_lightsaber',
                                                         self.pickup_lightsaber_callback)
        self.gripper_action_client = ActionClient(self, control_msgs.action.GripperCommand,
                                         'panda_gripper/gripper_action')
        
        self.test_followjoints = ActionClient(self, control_msgs.action.FollowJointTrajectory,
                                        'panda_gripper/follow_joint_trajectory')
        # self.home_gripper_client = ActionClient(self, franka_msgs.action.Homing,
        #                                  'panda_gripper/homing')
        self.grip_lightsaber_client = ActionClient(self, franka_msgs.action.Grasp, 
                                        'panda_gripper/grasp')
        self.srv_update_persistent_obstacles = self.create_service(
            moveit_testing_interfaces.srv.UpdateObstacles,
            'update_persistent_obstacles', self.persistent_obstacles_callback)
        self.srv_update_attached_obstacles = self.create_service(
            moveit_testing_interfaces.srv.UpdateAttachedObstacles,
            'update_attached_obstacles', self.attached_obstacles_callback)
        self.home_waypoint_srv = self.create_service(std_srvs.srv.Empty, 'home_waypoint',
                                                     self.home_waypoint_callback)
        self.srv_add_walls = self.create_service(std_srvs.srv.Empty,
                                                'add_walls', self.add_walls_callback)
        self.srv_remove_separate_lightsaber = self.create_service(std_srvs.srv.Empty,
            'remove_separate_lightsaber', self.remove_separate_lightsaber_callback)
        self.srv_add_separate_lightsaber = self.create_service(std_srvs.srv.Empty,
            'add_separate_lightsaber', self.add_separate_lightsaber_callback)
        self.srv_remove_attached_lightsaber = self.create_service(std_srvs.srv.Empty,
            'remove_attached_lightsaber', self.remove_attached_lightsaber_callback)
        self.srv_add_attached_lightsaber = self.create_service(std_srvs.srv.Empty,
            'add_attached_lightsaber', self.add_attached_lightsaber_callback)
        self.look_for_enemy_srv = self.create_service(std_srvs.srv.Empty,
                                                    'look_for_enemy',
                                                    self.look_for_enemy_callback)
        self.reset_allies = self.create_service(std_srvs.srv.Empty,
                                                    'reset_allies',
                                                    self.reset_allies_callback)

         # create a listener for brick position
        self.tf_buffer = Buffer()
        self.tf_obj_listener = TransformListener(self.tf_buffer, self)

        # Control parameters
        self.declare_parameter("simulation", False,
                               ParameterDescriptor(description="Whether the robot is being run in simulation"))
        self.simulation = self.get_parameter("simulation").get_parameter_value().bool_value

        # Dimension parameters
        self.declare_parameter("robot_table.width", 0.605,
                               ParameterDescriptor(description="Robot table width"))
        self.robot_table_width = self.get_parameter("robot_table.width").get_parameter_value().double_value
        self.declare_parameter("robot_table.length", 0.911,
                               ParameterDescriptor(description="Robot table length"))
        self.robot_table_length = self.get_parameter("robot_table.length").get_parameter_value().double_value
        self.declare_parameter("robot_table.height", 0.827,
                               ParameterDescriptor(description="Robot table height"))
        self.robot_table_height = self.get_parameter("robot_table.height").get_parameter_value().double_value
        self.declare_parameter("ceiling_height", 2.4,
                               ParameterDescriptor(description="Ceiling height from floor"))
        self.ceiling_height = self.get_parameter("ceiling_height").get_parameter_value().double_value
        self.declare_parameter("side_wall.distance", 1.0,
                               ParameterDescriptor(description="Side wall distance from base of robot"))
        self.side_wall_distance = self.get_parameter("side_wall.distance").get_parameter_value().double_value
        self.declare_parameter("side_wall.height", 2.4,
                               ParameterDescriptor(description="Side wall height from floor"))
        self.side_wall_height = self.get_parameter("side_wall.height").get_parameter_value().double_value
        self.declare_parameter("back_wall.distance", 0.75,
                               ParameterDescriptor(description="Back wall distance from base of robot"))
        self.back_wall_distance = self.get_parameter("back_wall.distance").get_parameter_value().double_value
        self.declare_parameter("back_wall.height", 0.46,
                               ParameterDescriptor(description="Back wall height from floor"))
        self.back_wall_height = self.get_parameter("back_wall.height").get_parameter_value().double_value
        self.declare_parameter("lightsaber.diameter", 0.033,
                               ParameterDescriptor(description="Lightsaber diameter"))
        self.lightsaber_diameter = self.get_parameter("lightsaber.diameter").get_parameter_value().double_value
        self.declare_parameter("lightsaber.full_length", 1.122,
                               ParameterDescriptor(description="Lightsaber full length"))
        self.lightsaber_full_length = self.get_parameter("lightsaber.full_length").get_parameter_value().double_value
        self.declare_parameter("lightsaber.grip_offset", 0.125,
                               ParameterDescriptor(description="Lightsaber grip offset"))
        self.lightsaber_grip_offset = self.get_parameter("lightsaber.grip_offset").get_parameter_value().double_value
        self.declare_parameter("lightsaber.start_location.x", 0.5715,
                               ParameterDescriptor(description="Lightsaber initial location x"))
        self.declare_parameter("lightsaber.start_location.y", -0.263525,
                               ParameterDescriptor(description="Lightsaber initial location y"))
        self.declare_parameter("lightsaber.start_location.z", -0.175,
                               ParameterDescriptor(description="Lightsaber initial location z"))
        self.lightsaber_start_location = geometry_msgs.msg.Point()
        self.lightsaber_start_location.x = self.get_parameter("lightsaber.start_location.x").get_parameter_value().double_value
        self.lightsaber_start_location.y = self.get_parameter("lightsaber.start_location.y").get_parameter_value().double_value
        self.lightsaber_start_location.z = self.get_parameter("lightsaber.start_location.z").get_parameter_value().double_value
        self.declare_parameter("lightsaber.lift_height", 0.25,
                               ParameterDescriptor(description="Height to lift lightsaber out of its sheath"))
        self.lightsaber_lift_height = self.get_parameter("lightsaber.lift_height").get_parameter_value().double_value
        self.declare_parameter("gripper.height", 0.08,
                               ParameterDescriptor(description="height of Franka attached gripper to avoid collisions"))
        self.gripper_height = self.get_parameter("gripper.height").get_parameter_value().double_value
        self.declare_parameter("gripper.tcp_offset", 0.036,
                               ParameterDescriptor(description="offset of gripper from panda_hand_tcp_frame"))
        self.gripper_tcp_offset = self.get_parameter("gripper.tcp_offset").get_parameter_value().double_value
        self.declare_parameter("speeds.default", 0.3,
                               ParameterDescriptor(description="Default speed limit multiplier"))
        self.default_speed = self.get_parameter("speeds.default").get_parameter_value().double_value
        self.declare_parameter("speeds.pickup_lightsaber_speed_slow", 0.1,
                               ParameterDescriptor(description="Pickup lightsaber speed slow limit multiplier"))
        self.pickup_lightsaber_speed_slow = self.get_parameter("speeds.pickup_lightsaber_speed_slow").get_parameter_value().double_value
        self.declare_parameter("speeds.pickup_lightsaber_speed_fast", 0.3,
                               ParameterDescriptor(description="Pickup lightsaber speed fast limit multiplier"))
        self.pickup_lightsaber_speed_fast = self.get_parameter("speeds.pickup_lightsaber_speed_fast").get_parameter_value().double_value

        self.table_offset = 0.091 # TODO - fix hardcoding?

        # Initialize API class
        self.config = MoveConfig()
        self.config.base_frame_id = 'panda_link0'
        self.config.workspace_min_corner = geometry_msgs.msg.Vector3(
            x=-3.0,
            y=-3.0,
            z=-3.0
        )
        self.config.workspace_max_corner = geometry_msgs.msg.Vector3(
            x=3.0,
            y=3.0,
            z=3.0
        )
        self.config.tolerance = 0.01
        self.config.max_velocity_scaling_factor = self.default_speed
        self.config.group_name = 'panda_manipulator'

        self.home_pose = geometry_msgs.msg.Pose()
        self.waypoint_joints = []

        # Select end effector attributes based on group name
        if self.config.group_name == 'panda_arm':
            self.config.ee_frame_id = 'panda_link8'  # end effector frame for panda_arm
            self.home_pose.position.x = 0.30691
            self.home_pose.position.y = 0.0
            self.home_pose.position.z = 0.590282
            self.home_pose.orientation.x = 0.92388
            self.home_pose.orientation.y = -0.382683
            self.home_pose.orientation.z = 8.32667e-17
            self.home_pose.orientation.w = 8.32667e-17
        elif self.config.group_name == 'panda_manipulator':
            self.config.ee_frame_id = 'panda_hand_tcp'  # end effector frame for panda_manipulator
            self.home_pose.position.x = 0.306891
            self.home_pose.position.y = -8.32667e-17
            self.home_pose.position.z = 0.486882
            self.home_pose.orientation.x = 1.0
            self.home_pose.orientation.y = 1.38778e-16
            self.home_pose.orientation.z = 2.22045e-16
            self.home_pose.orientation.w = -6.93889e-17

        self.config.home_joint_positions = [
            0.0,                    # panda_joint1
            -0.7853981633974483,    # panda_joint2
            0.0,                    # panda_joint3
            -2.356194490192345,     # panda_joint4
            0.0,                    # panda_joint5
            (math.pi*5)/6,     # panda_joint6
            0.7853981633974483,     # panda_joint7
                                    # TODO - This might open the gripper when we try to move home
                                    # CAREFUL!
            0.0,                  # 0.035, 0.0 panda_finger_joint1
            0.0                 # 0.035, 0.0 panda_finger_joint2
        ]

        self.waypoint_joints = []

        

        self.moveit = MoveIt(self, self.config)

        self.goal_pose = geometry_msgs.msg.Pose()
        self.goal_waypoint = geometry_msgs.msg.Pose()
        self.plan = None

        self.state = State.IDLE
        self.state_last = None
        self.pickup_lightsaber_state = PickupLightsaberState.ADD_WALLS_START
        self.pickup_lightsaber_state_last = None

        self.joint_traj = trajectory_msgs.msg.JointTrajectory()

        self.ready = 0

        self.trajectory = control_msgs.action.FollowJointTrajectory.Goal()
        
        self.waypoints = 0

        self.flag = 0

        self.ind = 0

        self.home_waypoint = False

        self.update_allies = False

        self.count = 2

        self.table1_x = 1.22
        self.table1_z = self.table_offset
        self.table_len_x = 0.5
        self.table_len_y = 0.8
        self.table_center_x = 1.443
        self.table_center_y = -0.052

        self.obstacles_added = 0

        self.is_waypoint = True
        self.detected_objects = None
        self.detected_allies = []
        self.detected_enemies = []
        self.unreachable_enemies = []
        self.current_enemy = None

        self.num_movements = 0
        self.num_moves_completed = 0
        self.is_stab_motion = False

        self.block_height = 0.23
        self.block_width = 0.11
        self.block_length = 0.08
        self.ally_height_buffer = 1.5
        self.movement_direction_sign = 1
        self.dead_count_pub = self.create_publisher(Int16, 'enemy_dead_count', 10)
        self.dead_enemy_count = 0
        self.enemies_after = 0
        self.enemies_before = 0

        self.num_waypoints_completed = 0
        self.looking_for_enemies = 0

        self.open_count = 0

        self.add_walls()

        self.allies_reset_flag = False

        self.get_logger().info("robot_control node started")

    def obstacle_info(self):
        """
        Get robot transformation from base frame to end-effector frame.

        Args:
            none

        Returns
        -------
            A GetPlanningScene.result (moveit_msgs/srv/GetPlanningScene)
        """
        self.obstacle_future = \
            self.obstacle_client.call_async(moveit_msgs.srv.GetPlanningScene.Request())
        print(f"Obstacle Info: {self.obstacle_future.result()}")
        self.x = 1
        return self.obstacle_future.result()

    def close_gripper(self):
        """Have the end-effector move to close position"""
        grip_msg = control_msgs.action.GripperCommand.Goal()
        grip_msg.command.position = 0.0 #0.01
        grip_msg.command.max_effort = 60.0
        if self.gripper_action_client.server_is_ready():
            self.gripper_action_client.send_goal_async(grip_msg)
        else:
            return None
    
    def open_gripper(self):
        """Have the end-effector move to open position"""
        grip_msg = control_msgs.action.GripperCommand.Goal()
        grip_msg.command.position = 0.03    #0.04
        if self.gripper_action_client.server_is_ready():
            return self.gripper_action_client.send_goal_async(grip_msg)
        else:
            return None

    def grasp(self):
        """Have the end-effector close until it grasps an object"""
        if self.grip_lightsaber_client.server_is_ready():
            grip_goal = franka_msgs.action.Grasp.Goal()
            grip_goal.width = 0.00 #0.033
            grip_goal.epsilon.inner = 0.005
            grip_goal.epsilon.outer = 0.005
            grip_goal.speed = 0.03
            grip_goal.force = 80.0
            return self.grip_lightsaber_client.send_goal_async(grip_goal)
        else:
            return None
        

    def find_allies(self):
        """
        Updates the allies from the detected obstacles list and creates collision objects
        Returns
        ----------
            all_transforms_found: a boolean representing if any TransformExceptions were found 
                                    while pasing transforms
        """
        all_transforms_found = self.update_detected_objects(ObjectType.ALLY)
        obstacle_list = []
        if all_transforms_found:
            # if ally00_here: # and table_here:
            for i in range(len(self.detected_allies)):
                obstacle = moveit_msgs.msg.CollisionObject()
                obstacle.id = self.detected_allies[i].obj.name               #EDIT: ally name

                shape = shape_msgs.msg.SolidPrimitive()
                shape.type = 1  # Box
                length = 0.078
                width = 0.105
                height = 0.2286                                         #EDIT: ally00.transform.translation.z - table.transform.translation.z
                shape.dimensions = [length, width, height * self.ally_height_buffer]
                obstacle.primitives = [shape]

                pose = geometry_msgs.msg.Pose()
                pose.position.x = self.detected_allies[i].tf.transform.translation.x
                pose.position.y = self.detected_allies[i].tf.transform.translation.y
                pose.position.z = -0.091 + (height/2)                   #EDIT: table.transform.translation.z + (height/2)
                obstacle.primitive_poses = [pose]

                obstacle.header.frame_id = self.moveit.config.base_frame_id
                obstacle_list.append(obstacle)

            self.moveit.update_obstacles(obstacle_list, delete=False)

        return all_transforms_found

    def timer_callback(self):
        """
        Check states and call the specific plan or execute from MoveIt API accordingly.

        Args:
            no arguments

        Returns
        -------
            no returns

        """
        # call MoveIt handler
        self.moveit.handle()

        # self.find_allies()

        if self.allies_reset_flag:
            if self.find_allies():
                self.allies_reset_flag = False

        new_state = self.state != self.state_last

        if new_state:
            self.get_logger().info(
                f"robot_control main sequence changed to {self.state.name}")
            self.state_last = self.state

        # State machine
        if self.state == State.IDLE:
            self.unreachable_enemies = []
            self.looking_for_enemies = 0
            self.is_stab_motion = False

        elif self.state == State.MOVE_TO_HOME_START:

            if self.moveit.planning:
                self.state = State.MOVE_TO_HOME_WAIT
            else:
                self.moveit.move_to_home()

        elif self.state == State.MOVE_TO_HOME_WAIT:
            if not self.moveit.busy:
               # if self.moveit.get_last_error() == MoveItApiErrors.CONTROL_ERROR or MoveItApiErrors.PLAN_ERROR:
                    # if self.moveit.get_last_error() == MoveItApiErrors.NO_ERROR:
                    #     self.get_logger().info("please")
                    #     self.state = State.MOVE_TO_HOME_START
               # else:
                if self.movement_direction_sign == -1 and not self.is_stab_motion:
                    self.state = State.RIGHT_DYNAMIC_MOTION
                elif self.is_stab_motion and self.num_moves_completed != self.num_movements:
                    self.state = State.STAB_MOTION
                else:
                    if self.looking_for_enemies:
                        self.state = State.CHECK_FOR_ENEMY_REMAINING
                    else:
                        self.state = State.IDLE

        elif self.state == State.RESET_ALLIES:
            
            if self.moveit.busy_updating_obstacles:
                self.state = State.RESET_ALLIES_WAIT
            else:
                self.moveit.reset_obstacles(FRAMES.ALLY)
        
        elif self.state == State.RESET_ALLIES_WAIT:
            if not self.moveit.busy_updating_obstacles:
                self.state = State.FIND_ALLIES

        elif self.state == State.FIND_ALLIES:
            try:
                table1 = self.tf_buffer.lookup_transform(FRAMES.PANDA_BASE, FRAMES.WORK_TABLE1, rclpy.time.Time())
                table1_here = True
            except TransformException:
                table1_here = False
                return
            try:
                table2 = self.tf_buffer.lookup_transform(FRAMES.PANDA_BASE, FRAMES.WORK_TABLE2, rclpy.time.Time())
                table2_here = True
            except TransformException:
                table2_here = False
                return

            # TODO - move the table check to SETUP
            if table1_here and table2_here:
                self.table1_x = table1.transform.translation.x
                self.table1_z = table1.transform.translation.z
                self.table_len_x = table2.transform.translation.x - table1.transform.translation.x + 0.1
                self.table_len_y = abs(table1.transform.translation.y) + abs(table2.transform.translation.y) + 0.06
                self.table_center_x = ((abs(table1.transform.translation.x - table2.transform.translation.x))/2) + table1.transform.translation.x
                self.table_center_y = (table1.transform.translation.y + table2.transform.translation.y)/2

            # Wait for all ally transforms to be detected
            if self.update_detected_objects(ObjectType.ALLY):
                obstacle_list = []
                for i in range(len(self.detected_allies)):
                # if ally00_here: # and table_here:
                    obstacle = moveit_msgs.msg.CollisionObject()
                    obstacle.id = self.detected_allies[i].obj.name

                    shape = shape_msgs.msg.SolidPrimitive()
                    shape.type = 1  # Box
                    length = 0.078
                    width = 0.105
                    height = 0.2286             #-(table.transform.translation.z - ally00.transform.translation.z)
                    shape.dimensions = [length, width, height * self.ally_height_buffer]
                    obstacle.primitives = [shape]

                    pose = geometry_msgs.msg.Pose()
                    pose.position.x = self.detected_allies[i].tf.transform.translation.x
                    pose.position.y = self.detected_allies[i].tf.transform.translation.y
                    pose.position.z = -0.091 + (height/2) #table.transform.translation.z 0.115
                    obstacle.primitive_poses = [pose]

                    obstacle.header.frame_id = self.moveit.config.base_frame_id
                    obstacle_list.append(obstacle)

                self.moveit.update_obstacles(obstacle_list, delete=False)
                self.state = State.FIND_ALLIES_WAIT

        elif self.state == State.FIND_ALLIES_WAIT:
            if not self.moveit.busy_updating_obstacles:
                time.sleep(1)
                self.state = State.LOOK_FOR_ENEMY


        elif self.state == State.LOOK_FOR_ENEMY:
            self.looking_for_enemies = 1
            self.waypoints = 0
            self.num_moves_completed = 0
            self.num_waypoints_completed = 0
            all_transforms_found = self.update_detected_objects(ObjectType.ENEMY)
            self.get_logger().info(f'number of enemies on field: {len(self.detected_enemies)}')
            self.x_disp = []
            self.rotate = []
            self.waypoint_movements = []
            self.right_waypoint_movements = []
            self.left_goal_waypoint = geometry_msgs.msg.Pose()
            self.right_goal_waypoint = geometry_msgs.msg.Pose()
            self.right_knock_enemy_waypoint = geometry_msgs.msg.Pose()
            if len(self.detected_enemies) == 0:
                self.state = State.CHECK_FOR_ENEMY_REMAINING
            if not self.moveit.busy:
                if all_transforms_found:
                    self.enemies_before = len(self.detected_enemies)
                    # self.get_logger().info(f'length: {len(self.detected_enemies)}')
                    # for i in range(len(self.detected_enemies)):
                    if len(self.detected_enemies) > 0:

                        for i in range(len(self.detected_enemies)):
                            # select first enemy not in unreachable enemies list
                            enemy_reachable = True
                            for enemy in self.unreachable_enemies:
                                if enemy.obj.name == self.detected_enemies[i].obj.name:
                                    enemy_reachable = False
                                    break

                            if enemy_reachable:
                                break
                        
                        # prevent array bounds error
                        if not enemy_reachable:
                            self.state = State.CHECK_FOR_ENEMY_REMAINING
                            return

                        self.current_enemy = self.detected_enemies[i]


                        # self.get_logger().info(f'in detected enemies array: {self.detected_enemies[i].tf.transform.translation.x}')
                        self.x_disp.append(self.detected_enemies[i].tf.transform.translation.x - self.table1_x + 0.1)     #add buffer offset
                        self.rotate.append(math.atan2(self.detected_enemies[i].tf.transform.translation.y, self.detected_enemies[i].tf.transform.translation.x))

                        x_pos = self.detected_enemies[i].tf.transform.translation.x
                        y_pos = self.detected_enemies[i].tf.transform.translation.y
                        if self.detected_enemies[i].tf.transform.translation.z < 0.1:
                            height = 3*self.block_height/4
                            waypoint_height_correction = 0.16
                        else:
                            height = self.detected_enemies[i].tf.transform.translation.z
                            waypoint_height_correction = 0.2
                        self.get_logger().info(f'height: {self.detected_enemies[i].tf.transform.translation.z}')
                        self.get_logger().info(f'table1 z: {self.table1_z}')

                        waypoint_angle = -math.radians(9.)

                        #left waypoint
                        self.left_goal_waypoint.position.x = x_pos - (self.lightsaber_full_length*0.75)
                        self.left_goal_waypoint.position.y = y_pos + 0.12            #adding slight offset (slightly more than half the block width)
                        self.left_goal_waypoint.position.z = -self.table_offset + height + waypoint_height_correction
                        self.get_logger().info(f'goal z: {self.goal_waypoint.position.z}')
                        self.left_goal_waypoint.orientation.x = math.pi
                        self.left_goal_waypoint.orientation.z = waypoint_angle

                        self.left_knock_enemy_waypoint = geometry_msgs.msg.Pose()
                        self.left_knock_enemy_waypoint.position.x = x_pos - (self.lightsaber_full_length*0.75)
                        self.left_knock_enemy_waypoint.position.y = y_pos - 0.05           #adding slight offset (slightly more than half the block width)
                        self.left_knock_enemy_waypoint.position.z = -self.table_offset + height + waypoint_height_correction
                        self.left_knock_enemy_waypoint.orientation.x = math.pi
                        self.left_knock_enemy_waypoint.orientation.z = waypoint_angle

                        self.left_reverse_enemy_waypoint = geometry_msgs.msg.Pose()
                        self.left_reverse_enemy_waypoint.position.x = x_pos - (self.lightsaber_full_length*0.75)
                        self.left_reverse_enemy_waypoint.position.y = y_pos + 0.12           #adding slight offset (slightly more than half the block width)
                        self.left_reverse_enemy_waypoint.position.z = -self.table_offset + height + waypoint_height_correction
                        self.left_reverse_enemy_waypoint.orientation.x = math.pi
                        self.left_reverse_enemy_waypoint.orientation.z = waypoint_angle

                        #right waypoint
                        self.right_goal_waypoint.position.x = x_pos - (self.lightsaber_full_length*0.75)
                        self.right_goal_waypoint.position.y = y_pos - 0.12            #adding slight offset (slightly more than half the block width)
                        self.right_goal_waypoint.position.z = -self.table_offset + height + waypoint_height_correction
                        self.get_logger().info(f'goal z: {self.right_goal_waypoint.position.z}')
                        self.right_goal_waypoint.orientation.x = math.pi
                        self.right_goal_waypoint.orientation.z = waypoint_angle

                        self.right_knock_enemy_waypoint = geometry_msgs.msg.Pose()
                        self.right_knock_enemy_waypoint.position.x = x_pos - (self.lightsaber_full_length*0.75)
                        self.right_knock_enemy_waypoint.position.y = y_pos + 0.05          #adding slight offset (slightly more than half the block width)
                        self.right_knock_enemy_waypoint.position.z = -self.table_offset + height + waypoint_height_correction
                        self.right_knock_enemy_waypoint.orientation.x = math.pi
                        self.right_knock_enemy_waypoint.orientation.z = waypoint_angle

                        self.right_reverse_enemy_waypoint = geometry_msgs.msg.Pose()
                        self.right_reverse_enemy_waypoint.position.x = x_pos - (self.lightsaber_full_length*0.75)
                        self.right_reverse_enemy_waypoint.position.y = y_pos - 0.12           #adding slight offset (slightly more than half the block width)
                        self.right_reverse_enemy_waypoint.position.z = -self.table_offset + height + waypoint_height_correction
                        self.right_reverse_enemy_waypoint.orientation.x = math.pi
                        self.right_reverse_enemy_waypoint.orientation.z = waypoint_angle


                        self.get_logger().info("adding waypoints")
                        self.waypoint_movements.append([self.left_goal_waypoint, self.left_knock_enemy_waypoint, self.left_reverse_enemy_waypoint])
                        self.right_waypoint_movements.append([self.right_goal_waypoint, self.right_knock_enemy_waypoint, self.right_reverse_enemy_waypoint])
                        self.num_movements = len(self.waypoint_movements[0])
                        # self.get_logger().info(f'num movements: {self.num_movements}')
                        ####################
                        # Testing check for if ally would be hit by falling enemy block
                        ####################
                        if self.check_ally_danger_fall(self.detected_enemies[i], 0):
                            self.state = State.LEFT_DYNAMIC_MOTION
                        elif self.check_ally_danger_fall(self.detected_enemies[i], 1):
                            self.state = State.RIGHT_DYNAMIC_MOTION
                            self.movement_direction_sign = -1
                        elif self.check_ally_danger_fall(self.detected_enemies[i], 2):
                            self.state = State.STAB_MOTION
                            self.movement_direction_sign = -1
                            self.is_stab_motion = True
                        else:
                            self.get_logger().error("ALLY IN DANGER, CAN'T ATTACK ENEMY")
                            self.unreachable_enemies.append(copy.deepcopy(self.current_enemy))
                            self.state = State.CHECK_FOR_ENEMY_REMAINING
                    else:
                        self.state = State.CHECK_FOR_ENEMY_REMAINING


        elif self.state == State.LEFT_DYNAMIC_MOTION:
            self.get_logger().info("Left Dyanmic Motion")
            if self.moveit.planning:
                self.state = State.WAYPOINTS_WAIT
                # self.get_logger().info("waypoints wait!")
            # elif self.moveit.get_last_error() != MoveItApiErrors.NO_ERROR:
            #     self.state = State.WAYPOINTS_WAIT
            #     self.get_logger().info("error, try different state!")
            else:
                # self.get_logger().info(f'waypoint array: {self.waypoint_movements}')
                if self.waypoint_movements:
                    try:
                    # if self.num_waypoints_completed < len(self.waypoint_movements):
                        self.get_logger().info("trying movement!")
                        # self.get_logger().info(f'at index num_waypoints, num_moves: {self.num_waypoints_completed}, {self.num_moves_completed}')
                        self.moveit.plan_traj_to_pose(self.waypoint_movements[self.num_waypoints_completed][self.num_moves_completed])
                        self.num_moves_completed += 1
                        if self.num_moves_completed % self.num_movements == 0:
                            self.num_waypoints_completed += 1
                        if self.num_moves_completed == 1:
                            self.config.max_velocity_scaling_factor = self.default_speed + 0.4
                        else:
                            self.config.max_velocity_scaling_factor = self.default_speed
                    except:
                        self.get_logger().info("back to idle!")
                        self.state = State.IDLE
                        pass
        
        elif self.state == State.RIGHT_DYNAMIC_MOTION:
            self.movement_direction_sign = -1
            # self.get_logger().info(f'Moveit State: {self.moveit._state}')
            self.get_logger().info(f'Moveit State: {self.moveit._plan_state}')
            self.get_logger().info("Right Dyanmic Motion")
            self.get_logger().info(f'num_waypoints completed: {self.num_waypoints_completed}')
            self.get_logger().info(f'num moves completed: {self.num_moves_completed}')
            if self.moveit.planning:
                self.state = State.WAYPOINTS_WAIT
                # self.get_logger().info("waypoints wait!")
            # elif self.moveit.get_last_error() != MoveItApiErrors.NO_ERROR:
            #     self.state = State.WAYPOINTS_WAIT
            #     self.get_logger().info("error, try different state!")
            else:
                # self.get_logger().info(f'waypoint array: {self.waypoint_movements}')
                # self.get_logger().info("help!")
                if self.waypoint_movements:
                    try:
                        self.get_logger().info("trying movement!")
                        # self.get_logger().info(f'at index num_waypoints, num_moves: {self.num_waypoints_completed}, {self.num_moves_completed}')
                        self.moveit.plan_traj_to_pose(self.right_waypoint_movements[self.num_waypoints_completed][self.num_moves_completed])
                        self.num_moves_completed += 1
                        if self.num_moves_completed % self.num_movements == 0:
                            self.num_waypoints_completed += 1
                        if self.num_moves_completed == 1:
                            self.config.max_velocity_scaling_factor = self.default_speed + 0.4
                        else:
                            self.config.max_velocity_scaling_factor = self.default_speed
                    except:
                        self.get_logger().info("back to idle!")
                        self.state = State.IDLE
                        pass        

        elif self.state == State.STAB_MOTION:
            self.get_logger().info("Stab Motion")
            joint_waypoints = []
            if self.moveit.planning:
                self.state = State.WAYPOINTS_WAIT
            else:
                #####################################
                # Come in from center
                #####################################
                #goal waypoint

                joint1_start = math.radians(0)
                joint2_start = math.radians(-31)
                joint3_start = math.radians(-1)
                joint4_start = math.radians(-156)
                joint5_start = math.radians(0)
                joint6_start = math.radians(122)
                joint7_start = math.radians(45)

                joint1_end = math.radians(0)
                joint2_end = math.radians(49)
                joint3_end = math.radians(-1)
                joint4_end = math.radians(-76)
                joint5_end = math.radians(0)
                joint6_end = math.radians(116)
                joint7_end = math.radians(45)

                joint1_range = joint1_end - joint1_start
                joint2_range = joint2_end - joint2_start
                joint3_range = joint3_end - joint3_start
                joint4_range = joint4_end - joint4_start
                joint5_range = joint5_end - joint5_start
                joint6_range = joint6_end - joint6_start
                joint7_range = joint7_end - joint7_start

                stab_adjust_start = math.radians(0)
                stab_adjust_end = math.radians(8)
                stab_adjust_range = stab_adjust_end - stab_adjust_start

                table_length = 0.4826


                self.is_waypoint = False
                for i in range(len(self.x_disp)):
                    self.waypoint_joints1 = [joint1_start + self.rotate[i],        #ONLY CHANGE THIS ONE(rotate panda_joint1)
                                            -0.7853981633974483,    # panda_joint2
                                            0.0,                    # panda_joint3
                                            -2.356194490192345,     # panda_joint4
                                            0.0,                    # panda_joint5
                                            (math.pi*5)/6,     # panda_joint6
                                            0.7853981633974483,     # panda_joint7
                                                                    # TODO - This might open the gripper when we try to move home
                                                                    # CAREFUL!
                                            0.0,                  # 0.035, 0.0 panda_finger_joint1
                                            0.0   
                                            ]

                    self.waypoint_joints2 = [joint1_start + self.rotate[i],        #ONLY CHANGE THIS ONE(rotate panda_joint1)
                                             joint2_start,    # panda_joint2
                                             joint3_start,                   # panda_joint3
                                             joint4_start,      # panda_joint4
                                             joint5_start,                  # panda_joint5
                                             joint6_start,     # panda_joint6
                                             joint7_start,    # panda_joint7
                                                                    # TODO - This might open the gripper when we try to move home
                                                                    # CAREFUL!
                                            0.0,                  # 0.035, 0.0 panda_finger_joint1
                                            0.0   
                                            ]


                    self.waypoint_joints3 = [joint1_start + joint1_range / table_length *self.x_disp[i] + self.rotate[i],        #ONLY CHANGE THIS ONE(rotate panda_joint1)
                                             joint2_start + joint2_range / table_length *self.x_disp[i],    # panda_joint2     0.4826 meters is width of block table and 107 deg is the total degrees this joint changes to reach end of table
                                             joint3_start + joint3_range / table_length *self.x_disp[i],                    # panda_joint3
                                             joint4_start + joint4_range / table_length *self.x_disp[i],     # panda_joint4
                                             joint5_start + joint5_range / table_length *self.x_disp[i],       # panda_joint5
                                             joint6_start + joint6_range / table_length *self.x_disp[i] + stab_adjust_range / table_length *self.x_disp[i],     # panda_joint6
                                             joint7_start + joint7_range / table_length *self.x_disp[i],     # panda_joint7
                                                                    # TODO - This might open the gripper when we try to move home
                                                                    # CAREFUL!
                                            0.0,                  # 0.035, 0.0 panda_finger_joint1
                                            0.0   
                                            ]

                    self.waypoint_joints4 = [joint1_start + self.rotate[i],        #ONLY CHANGE THIS ONE(rotate panda_joint1)
                                             joint2_start,    # panda_joint2
                                             joint3_start,                    # panda_joint3
                                             joint4_start,     # panda_joint4
                                             joint5_start,                    # panda_joint5
                                             joint6_start,     # panda_joint6
                                             joint7_start,     # panda_joint7
                                                                    # TODO - This might open the gripper when we try to move home
                                                                    # CAREFUL!
                                            0.0,                  # 0.035, 0.0 panda_finger_joint1
                                            0.0   
                                            ]

                    joint_movements = [self.waypoint_joints1, self.waypoint_joints2, self.waypoint_joints3, self.waypoint_joints4]
                    self.num_movements = len(joint_movements)
                    joint_waypoints.append(joint_movements)

                    # self.get_logger().error(f"waypoint 2: {self.waypoint_joints2}")
                    # self.get_logger().error(f"waypoint 3: {self.waypoint_joints3}")

                self.moveit.joint_waypoints(joint_waypoints[self.num_waypoints_completed][self.num_moves_completed])
                self.num_moves_completed += 1
                if self.num_moves_completed%4 == 0:
                    self.num_waypoints_completed += 1

        elif self.state == State.WAYPOINTS:
            if self.moveit.planning:
                self.state = State.WAYPOINTS_WAIT
            else:
                #add wait for collision object to be in planning scene before plan! (new state?)
                #self.moveit.check_planning_scene(self.goal_waypoint)
                # if ___:
                if self.is_waypoint:
                    self.moveit.plan_traj_to_pose(self.goal_waypoint)
                else:
                    self.moveit.joint_waypoints(self.waypoint_joints)
                self.waypoints += 1

        elif self.state == State.WAYPOINTS_WAIT:
           # self.get_logger().info(f'Moveit State: {self.moveit._plan_state}')
            # self.get_logger().info(f'Moveit State: {self.moveit._state}')
            # once we're not planning anymore, get the plan and move on to execute stage
            # self.get_logger().info(f'moveit state: {self.moveit.')
            if not self.moveit.busy:
                # This is optional. We don't have to get the plan but we can if we
                # want to store it for later for whatever reason.
                # then we can pass it back into the trajectory function (which
                # will be demonstrated here)
                # we could also just call the execution method, which would
                # execute the last planned trajectory
                self.plan = self.moveit.get_plan()
                # if self.moveit.get_last_error() == MoveItApiErrors.CONTROL_ERROR:
                #     if self.sign == 1:
                #         self.state = State.LEFT_DYNAMIC_MOTION
                #     elif self.sign == -1 and not self.is_stab_motion:
                #         self.state = State.RIGHT_DYNAMIC_MOTION
                #     else:
                #         self.state = State.STAB_MOTION
                if self.moveit.get_last_error() == MoveItApiErrors.NO_ERROR:
                    self.state = State.EXECUTE_START
                    self.get_logger().info("start execute!")
                elif self.movement_direction_sign == 1 and self.num_moves_completed == 0:
                    self.movement_direction_sign = -1
                    self.num_moves_completed = 0
                    self.num_waypoints_completed = 0
                    self.state = State.RIGHT_DYNAMIC_MOTION
                    self.get_logger().info("other dynamic motion!")
                elif self.movement_direction_sign == 1:
                    self.movement_direction_sign = -1
                    self.num_moves_completed = 0
                    self.num_waypoints_completed = 0
                    self.state = State.MOVE_TO_HOME_START
                    # self.state = State.RIGHT_DYNAMIC_MOTION
                    self.get_logger().info("back to home!")
                elif not self.is_stab_motion and self.num_moves_completed == 0:
                    self.is_stab_motion = True
                    self.num_moves_completed = 0
                    self.num_waypoints_completed = 0
                    self.state = State.STAB_MOTION
                    self.get_logger().info("stab motion!")
                elif not self.is_stab_motion:
                    self.is_stab_motion = True
                    self.num_moves_completed = 0
                    self.num_waypoints_completed = 0
                    self.state = State.MOVE_TO_HOME_START
                    self.get_logger().info("back to home!")
                else:
                    self.get_logger().info("no solution!")
                    # Enemy is unreachable
                    self.unreachable_enemies.append(self.current_enemy)
                    self.state = State.MOVE_TO_HOME_START

        elif self.state == State.CHECK_FOR_ENEMY_REMAINING:
            
            # Update objects, wait for all transforms to be found
            if self.update_detected_objects(ObjectType.ENEMY):
                enemies_left = len(self.detected_enemies) > len(self.unreachable_enemies)
                if enemies_left:
                    self.get_logger().info("Attacking next enemy")
                    self.state = State.RESET_ALLIES
                else:
                    self.get_logger().info("All enemies vanquished")
                    self.looking_for_enemies = 0
                    self.state = State.IDLE

        elif self.state == State.NEXT_WAYPOINT:
                # if self.home_waypoint == True:
                #     self.state = State.IDLE
                #     self.home_waypoint = False
                # elif self.ind < self.i:
                #     self.ind += 1
                #     self.waypoint_poses()
                #     self.state = State.WAYPOINTS
                # else:
                #     self.state = State.IDLE
                if self.is_waypoint:
                    self.goal_waypoint = self.knock_enemy_waypoint
                else:
                    if self.waypoints == 1:
                        self.waypoint_joints = self.waypoint_joints2
                    else:
                        self.waypoint_joints = self.waypoint_joints3
                self.get_logger().info("next waypoint!")
                self.state = State.WAYPOINTS

        # Draw waypoints
        elif self.state == State.PICKUP_LIGHTSABER:

            # reset subsequence on first callback of PICKUP_LIGHTSABER state
            if new_state:
                self.pickup_lightsaber_state = PickupLightsaberState.ADD_WALLS_START

            # Execute subsequence to pickup the lightsaber
            # this method returns true if the subsequence is complete, false if not
            if self.pickup_lightsaber_sequence():
                self.config.max_velocity_scaling_factor = self.default_speed

                # Return to IDLE
                self.state = State.IDLE

        elif self.state == State.PLAN_TO_POSE_START:

            # if self.waypoints == 1:
            #     self.waypoint_poses()
            # If we've started planning move to next step
            if self.moveit.planning:
                self.state = State.PLAN_WAIT

            # If we haven't started planning, initiate plan
            # TODO - would probably want to error handle here or we'll get stuck
            else:
                self.moveit.plan_traj_to_pose(self.goal_pose)

        elif self.state == State.PLAN_TO_POSITION_START:

            # If we've started planning move to next step
            if self.moveit.planning:
                self.state = State.PLAN_WAIT

            # If we haven't started planning, initiate plan
            # TODO - would probably want to error handle here or we'll get stuck
            else:
                self.moveit.plan_traj_to_position(self.goal_pose.position)

        elif self.state == State.PLAN_TO_ORIENTATION_START:

            # If we've started planning move to next step
            if self.moveit.planning:
                self.state = State.PLAN_WAIT

            # If we haven't started planning, initiate plan
            # TODO - would probably want to error handle here or we'll get stuck
            else:
                self.moveit.plan_traj_to_orientation(self.goal_pose.orientation)

        elif self.state == State.PLAN_WAIT:

            # once we're not planning anymore, get the plan and move on to execute stage
            if not self.moveit.busy:
                # This is optional. We don't have to get the plan but we can if we
                # want to store it for later for whatever reason.
                # then we can pass it back into the trajectory function (which
                # will be demonstrated here)
                # we could also just call the execution method, which would
                # execute the last planned trajectory
                self.plan = self.moveit.get_plan()

                if self.moveit.get_last_error() == MoveItApiErrors.NO_ERROR:
                    self.state = State.EXECUTE_START
                    self.get_logger().info("start execute!")
                else:
                    self.state = State.IDLE

        elif self.state == State.EXECUTE_START:

            # If we've started executing move to next step
            if self.moveit.executing:
                self.state = State.EXECUTE_WAIT

            # If we haven't started executing, initiate execute
            # TODO - would probably want to error handle here or we'll get stuck
            else:
                # again, if we're executing the last planned trajectory, we don't
                # Need to pass a plan in. This is just an example of doing that
                # (if you wanted to pass an arbitrary plan)
                self.moveit.exec_traj(self.plan)

        elif self.state == State.EXECUTE_WAIT:

           # once we're not executing anymore, return to IDLE
            if not self.moveit.busy:
               # time.sleep(2)
                self.get_logger().info(f'num movements: {self.num_movements}')
                self.get_logger().info(f'num moves completed: {self.num_moves_completed}')
                if self.num_moves_completed < self.num_movements:
                    if self.moveit.get_last_error() == MoveItApiErrors.NO_ERROR and self.movement_direction_sign == 1:
                        self.get_logger().info("next waypoint!")
                        self.state = State.LEFT_DYNAMIC_MOTION
                    elif not self.is_stab_motion:
                        self.state = State.RIGHT_DYNAMIC_MOTION
                    else:
                        self.state = State.STAB_MOTION
                else:
                    self.get_logger().info("done!")
                    all_transforms_found = self.update_detected_objects(ObjectType.ENEMY)
                    self.is_stab_motion = False
                    self.movement_direction_sign = 1
                    if all_transforms_found:
                        self.enemies_after = len(self.detected_enemies)
                        self.state = State.MOVE_TO_HOME_START
                        
                        self.dead_enemy_count += self.enemies_before - self.enemies_after


        self.dead_count_pub.publish(Int16(data=self.dead_enemy_count))

    def pickup_lightsaber_sequence(self):
        """
            Adds environment collision obstacles, handles attached collision objects vs 
            regular collision objects, and follows waypoints to bring it to the correct spot 
            to grab the lightsaber
        """

        done = False

        new_state = self.pickup_lightsaber_state != self.pickup_lightsaber_state_last

        if new_state:
            self.get_logger().info(f"Pickup lightsaber sequence changed to {self.pickup_lightsaber_state.name}")
            self.pickup_lightsaber_state_last = self.pickup_lightsaber_state


        if self.pickup_lightsaber_state == PickupLightsaberState.ADD_WALLS_START:
            if self.moveit.busy_updating_obstacles:
                self.pickup_lightsaber_state = PickupLightsaberState.ADD_WALLS_WAIT
            else:
                self.add_walls()
                
        elif self.pickup_lightsaber_state == PickupLightsaberState.ADD_WALLS_WAIT:
            if not self.moveit.busy_updating_obstacles:
                self.pickup_lightsaber_state = PickupLightsaberState.REMOVE_ATTACHED_COLLISION_START

        elif self.pickup_lightsaber_state == PickupLightsaberState.REMOVE_ATTACHED_COLLISION_START:
            if self.moveit.busy_updating_obstacles:
                self.pickup_lightsaber_state = PickupLightsaberState.REMOVE_ATTACHED_COLLISION_WAIT
            else:
                self.remove_attached_lightsaber()

        elif self.pickup_lightsaber_state == PickupLightsaberState.REMOVE_ATTACHED_COLLISION_WAIT:
            if not self.moveit.busy_updating_obstacles:
                self.pickup_lightsaber_state = PickupLightsaberState.ADD_SEPARATE_COLLISION_START

        elif self.pickup_lightsaber_state == PickupLightsaberState.ADD_SEPARATE_COLLISION_START:
            
            self.config.max_velocity_scaling_factor = self.pickup_lightsaber_speed_fast

            if self.moveit.busy_updating_obstacles:
                self.pickup_lightsaber_state = PickupLightsaberState.ADD_SEPARATE_COLLISION_WAIT
            else:
                self.add_separate_lightsaber()
        
        if self.pickup_lightsaber_state == PickupLightsaberState.ADD_SEPARATE_COLLISION_WAIT:
            if not self.moveit.busy_updating_obstacles:
                self.pickup_lightsaber_state = PickupLightsaberState.MOVE_TO_HOME_START

        elif self.pickup_lightsaber_state == PickupLightsaberState.MOVE_TO_HOME_START:
            if self.moveit.planning:
                self.pickup_lightsaber_state = PickupLightsaberState.MOVE_TO_HOME_WAIT
            else:
                self.moveit.move_to_home()

        elif self.pickup_lightsaber_state == PickupLightsaberState.MOVE_TO_HOME_WAIT:
            if not self.moveit.busy:

                # Skip gripper actions in simulation since action server is not available
                if self.simulation:
                    self.pickup_lightsaber_state = PickupLightsaberState.MOVE_TO_LIGHTSABER_STANDOFF_START
                else:
                    self.pickup_lightsaber_state = PickupLightsaberState.OPEN_START
                    self.open_count = 0

        elif self.pickup_lightsaber_state == PickupLightsaberState.OPEN_START:
            if new_state:
                self.pickup_lightsaber_future = None

            if self.pickup_lightsaber_future is None:
                self.pickup_lightsaber_future = self.open_gripper()

            elif self.pickup_lightsaber_future is not None:
                if self.pickup_lightsaber_future.done():
                    self.pickup_lightsaber_future = self.pickup_lightsaber_future.result().get_result_async()
                    self.pickup_lightsaber_state = PickupLightsaberState.OPEN_WAIT

        elif self.pickup_lightsaber_state == PickupLightsaberState.OPEN_WAIT:
            if self.pickup_lightsaber_future.done():
                self.open_count += 1

                if self.open_count >= 2:
                    self.pickup_lightsaber_state = PickupLightsaberState.MOVE_TO_LIGHTSABER_STANDOFF_START
                else:
                    self.pickup_lightsaber_state = PickupLightsaberState.OPEN_START

        elif self.pickup_lightsaber_state == PickupLightsaberState.MOVE_TO_LIGHTSABER_STANDOFF_START:
            if self.moveit.planning:
                self.pickup_lightsaber_state = PickupLightsaberState.MOVE_TO_LIGHTSABER_STANDOFF_WAIT
            else:
                pose = geometry_msgs.msg.Pose()
                pose.position.x = self.lightsaber_start_location.x
                pose.position.y = self.lightsaber_start_location.y + \
                                  self.gripper_height * 2.
                pose.position.z = self.lightsaber_start_location.z + \
                                  self.lightsaber_full_length / 2. - \
                                  self.lightsaber_grip_offset
                pose.orientation.x = 0.5
                pose.orientation.y = 0.5
                pose.orientation.z = -0.5
                pose.orientation.w =  0.5
                self.moveit.plan_traj_to_pose(pose, execute=True)

        elif self.pickup_lightsaber_state == PickupLightsaberState.MOVE_TO_LIGHTSABER_STANDOFF_WAIT:
            if not self.moveit.busy:
                self.pickup_lightsaber_state = PickupLightsaberState.REMOVE_SEPARATE_COLLISION_START

        elif self.pickup_lightsaber_state == PickupLightsaberState.REMOVE_SEPARATE_COLLISION_START:
            if self.moveit.busy_updating_obstacles:
                self.pickup_lightsaber_state = PickupLightsaberState.REMOVE_SEPARATE_COLLISION_WAIT
            else:
                self.remove_separate_lightsaber()

        elif self.pickup_lightsaber_state == PickupLightsaberState.REMOVE_SEPARATE_COLLISION_WAIT:
            if not self.moveit.busy_updating_obstacles:
                self.pickup_lightsaber_state = PickupLightsaberState.MOVE_TO_LIGHTSABER_PICK_START

        elif self.pickup_lightsaber_state == PickupLightsaberState.MOVE_TO_LIGHTSABER_PICK_START:
            self.config.max_velocity_scaling_factor = self.pickup_lightsaber_speed_slow

            if self.moveit.planning:
                self.pickup_lightsaber_state = PickupLightsaberState.MOVE_TO_LIGHTSABER_PICK_WAIT
            else:
                pose = geometry_msgs.msg.Pose()
                pose.position.x = self.lightsaber_start_location.x
                pose.position.y = self.lightsaber_start_location.y + \
                                  self.gripper_tcp_offset
                pose.position.z = self.lightsaber_start_location.z + \
                                  self.lightsaber_full_length / 2. - \
                                  self.lightsaber_grip_offset
                pose.orientation.x = 0.5
                pose.orientation.y = 0.5
                pose.orientation.z = -0.5
                pose.orientation.w =  0.5
                self.moveit.plan_traj_to_pose(pose, execute=True)

        elif self.pickup_lightsaber_state == PickupLightsaberState.MOVE_TO_LIGHTSABER_PICK_WAIT:
            if not self.moveit.busy:

                # Skip gripper actions in simulation since action server is not available
                if self.simulation:
                    self.pickup_lightsaber_state = PickupLightsaberState.ADD_ATTACHED_COLLISION_START
                else:
                    self.pickup_lightsaber_state = PickupLightsaberState.GRASP_START

        elif self.pickup_lightsaber_state == PickupLightsaberState.GRASP_START:
            if new_state:
                self.pickup_lightsaber_future = None

            if self.pickup_lightsaber_future is None:
                self.pickup_lightsaber_future = self.grasp()

            elif self.pickup_lightsaber_future is not None:
                if self.pickup_lightsaber_future.done():
                    self.pickup_lightsaber_future = self.pickup_lightsaber_future.result().get_result_async()
                    self.pickup_lightsaber_state = PickupLightsaberState.GRASP_WAIT

        elif self.pickup_lightsaber_state == PickupLightsaberState.GRASP_WAIT:
            if self.pickup_lightsaber_future.done():
                self.pickup_lightsaber_state = PickupLightsaberState.ADD_ATTACHED_COLLISION_START

        elif self.pickup_lightsaber_state == PickupLightsaberState.ADD_ATTACHED_COLLISION_START:
            if self.moveit.busy_updating_obstacles:
                self.pickup_lightsaber_state = PickupLightsaberState.ADD_ATTACHED_COLLISION_WAIT
            else:
                self.add_attached_lightsaber()

        elif self.pickup_lightsaber_state == PickupLightsaberState.ADD_ATTACHED_COLLISION_WAIT:
            if not self.moveit.busy_updating_obstacles:
                self.pickup_lightsaber_state = PickupLightsaberState.DRAW_START

        elif self.pickup_lightsaber_state == PickupLightsaberState.DRAW_START:
            if self.moveit.planning:
                self.pickup_lightsaber_state = PickupLightsaberState.DRAW_WAIT
            else:
                pose = geometry_msgs.msg.Pose()
                pose.position.x = self.lightsaber_start_location.x
                pose.position.y = self.lightsaber_start_location.y + \
                                  self.gripper_tcp_offset
                pose.position.z = self.lightsaber_start_location.z + \
                                  self.lightsaber_full_length / 2. - \
                                  self.lightsaber_grip_offset + \
                                  (self.lightsaber_lift_height * 1.2)
                pose.orientation.x = 0.5
                pose.orientation.y = 0.5
                pose.orientation.z = -0.5
                pose.orientation.w =  0.5
                self.moveit.plan_traj_to_pose(pose, execute=True)

        elif self.pickup_lightsaber_state == PickupLightsaberState.DRAW_WAIT:
            if not self.moveit.busy:
                self.pickup_lightsaber_state = PickupLightsaberState.RETURN_TO_HOME_START

        elif self.pickup_lightsaber_state == PickupLightsaberState.RETURN_TO_HOME_START:
            self.config.max_velocity_scaling_factor = self.pickup_lightsaber_speed_fast

            if self.moveit.planning:
                self.pickup_lightsaber_state = PickupLightsaberState.RETURN_TO_HOME_WAIT
            else:
                self.moveit.move_to_home()

        elif self.pickup_lightsaber_state == PickupLightsaberState.RETURN_TO_HOME_WAIT:
            if not self.moveit.busy:
                done = True


        return done

    def pickup_lightsaber_callback(self, request, response):
        """Begin lightsaber subsequence if currently in IDLE."""

        if self.state == State.IDLE:
            self.state = State.PICKUP_LIGHTSABER

        return response

    def move_to_home_callback(self, request, response):
        """
        Move to home position

        This works to move our end effector to the home postion, but it doesn't
        necessarily put all our joint states at home. Best way to do that probably
        be to add to the API a function that allows us to plan and execute a move
        with the input joint states
        panda_joint1 = 0 deg
        panda_joint2 = -45 deg
        panda_joint3 = 0 deg
        panda_joint4 = -135 deg
        panda_joint5 = 0 deg
        panda_joint6 = 90 deg
        panda_joint7 = 45 deg
        
        """
        # self.get_logger().info("WHAT")
        # no longer necessary since we're using the API home function
        self.goal_pose = copy.deepcopy(self.home_pose)

        self.looking_for_enemies = 0
        self.state = State.MOVE_TO_HOME_START
        # self.get_logger().info("WHAT")

        return response

    def look_for_enemy_callback(self, request, response):
        """Moves the state machine to begin looking for obstacles and attacking enemies"""
        # if self.obstacles_added == 0:
        #     self.state = State.SETUP
        # else:
        self.state = State.FIND_ALLIES
        self.num_waypoints_completed = 0
        self.num_waypoints_completed = 0
        return response

    def gripper_open_callback(self, request, response):
        """Funtion to open the grippers"""
        self.open_gripper()

        return response

    def gripper_close_callback(self, request, response):
        """Function to cause the grippers to close"""
        self.close_gripper()

        return response

    def gripper_grasp_callback(self, request, response):
        """Function to cause the gripper to close around object"""
        self.grasp()

        return response

    def test_jointtrajectory_callback(self, request, response):

        traj = trajectory_msgs.msg.JointTrajectory()
        self.joint_traj = trajectory_msgs.msg.JointTrajectory()
        point = trajectory_msgs.msg.JointTrajectoryPoint()
        point1 = trajectory_msgs.msg.JointTrajectoryPoint()
        point2 = trajectory_msgs.msg.JointTrajectoryPoint()
        point3 = trajectory_msgs.msg.JointTrajectoryPoint()
        point = trajectory_msgs.msg.JointTrajectoryPoint()
        traj.header.frame_id = ''
        traj.header.stamp = self.get_clock().now().to_msg()
        traj.joint_names = ['panda_joint1, panda_joint2, panda_joint3, panda_joint4, panda_joint5, panda_joint6, panda_joint7']

        position1 = [
            0.0,                    # panda_joint1
            -0.7853981633974483,    # panda_joint2
            0.0,                    # panda_joint3
            -2.356194490192345,     # panda_joint4
            0.0,                    # panda_joint5
            1.5707963267948966,     # panda_joint6
            0.7853981633974483,     # panda_joint7
                                    # TODO - This might open the gripper when we try to move home
                                    # CAREFUL!
            0.035,                  # panda_finger_joint1
            0.035,                  # panda_finger_joint2
        ]
        position2 = [0.069813, -0.5235988, 0.261799, -2.164208, 0.139626, 1.65806, 1.082104]
        
        return response

    def joint_positions(self, point):
        """Publish the robot's current joint trajectory in a JointTrajectory message"""
        traj = trajectory_msgs.msg.JointTrajectory()
        traj.header.frame_id = ''
        traj.header.stamp = self.get_clock().now().to_msg()
        traj.joint_names = ['panda_joint1, panda_joint2, panda_joint3, panda_joint4, panda_joint5, panda_joint6, panda_joint7']

        point = trajectory_msgs.msg.JointTrajectoryPoint()
        point.positions = self.position[point]
        point.time_from_start.sec = 1

        traj.points = [point]

        self.trajectory = control_msgs.action.FollowJointTrajectory.Goal()
        self.trajectory = traj

        self.ready = 1

        self.joint_traj = traj
        self.pub_joint_traj.publish(self.joint_traj)

    def waypoint_callback(self, request, response):
        """calls service to add waypoint to plan to"""
        self.waypoints = 1
        self.waypoint_poses()
        self.state = State.WAYPOINTS
        self.is_waypoint = True
        return response
        

    def move_to_pose_callback(self, request, response):
        """
        Call /move_to_pose (moveit_testing_interfaces/srv/MoveToPose) service.

        Pose value given by user is stored
        State is updated to PLAN_TO_POSE_START

        Example call:
            ros2 service call /move_to_pose moveit_testing_interfaces/srv/MoveToPose "pose: {position: {x: 0.5, y: 0.5, z: 0.5}, orientation: {x: 0., y: 0., z: 0., w: 1.}}"

        Args:
            request (MoveToPose): position and orientation

            response (EmptyResponse): no data

        Returns
        -------
            response (EmptyResponse): no data

        """

        self.goal_pose = request.pose

        self.state = State.PLAN_TO_POSE_START

        return response

    def move_to_position_callback(self, request, response):
        """
        Call /move_to_position (moveit_testing_interfaces/srv/MoveToPosition) service.

        Position given by user is stored
        State is updated to PLAN_TO_POSITION_START

        Example call:
        ros2 service call /move_to_position moveit_testing_interfaces/srv/MoveToPosition
            "position: {x: 0.5, y: 0.5, z: 0.5}"

        Args:
            request (MoveToPosition): position

            response (EmptyResponse): no data

        Returns
        -------
            response (EmptyResponse): no data

        """
       # self.waypoints = 1

        return response

    def home_waypoint_callback(self, request, response):
        """Service used to add a home waypoint to move to home"""
        home_point = geometry_msgs.msg.Point()
        home_orientation = geometry_msgs.msg.Pose().orientation
        home_point.x = 0.306891
        home_point.y = -8.32667e-17
        home_point.z = 0.486882
        home_orientation.x = 1.0
        home_orientation.y = 1.38778e-16
        home_orientation.z = 2.22045e-16
        home_orientation.w = -6.93889e-17

        self.goal_home_waypoint = geometry_msgs.msg.Pose()
        #self.goal_pose.position = request.position
        self.goal_home_waypoint.position  = home_point
        self.goal_home_waypoint.orientation = home_orientation

        self.home_waypoint = True

        self.state = State.WAYPOINTS

        return response

    def waypoint_poses(self):
        """Called to add waypoint for robot motion"""
        self.state = State.WAYPOINTS

        self.waypoints = 1
        point1 = geometry_msgs.msg.Point()
        point1.x = 0.35
        point1.y = 0.0
        point1.z = 0.6
        orientation1 = geometry_msgs.msg.Pose().orientation
        orientation1.x = math.pi
        
        points = [point1]
        orientations = [orientation1]

        self.goal_waypoint.position  = points[0]
        self.goal_waypoint.orientation = orientations[0]
   
        self.state = State.WAYPOINTS

    def test_waypoint_lightsaber_callback(self, request, response):
        self.state = State.WAYPOINTS
        return response

    def move_to_orientation_callback(self, request, response):
        """
        Call /move_to_orientation (moveit_testing_interfaces/srv/MoveToOrientation) service.

        Orientation given by user is stored
        State is updated to PLAN_TO_ORIENTATION_START

        Example call:
        ros2 service call /move_to_orientation moveit_testing_interfaces/srv/MoveToOrientation
            "orientation: {x: 0., y: 0., z: 0., w: 1.}"

        Args:
            request (MoveToOrientation): orientation

            response (EmptyResponse): no data

        Returns
        -------
            response (EmptyResponse): no data

        """
        self.goal_pose = geometry_msgs.msg.Pose()
        self.goal_pose.orientation = request.orientation

        self.state = State.PLAN_TO_ORIENTATION_START

        return response

    def obstacles_callback(self, request, response):
        """
        Call /update_obstacles (moveit_testing_interfaces/srv/UpdateObstacles) service.

        Store obstacle position, dimensions, id and delete flag value input by the user

        Example call:
        ros2 service call /update_obstacles moveit_testing_interfaces/srv/UpdateObstacles "{position: {x: 0.5, y: 0.5, z: 1.0}, length: 0.5, width: 0.25, height: 2.0, id: 'MyBox', delete_obstacle: false}"
        ros2 service call /update_obstacles moveit_testing_interfaces/srv/UpdateObstacles "{position: {x: 0.5, y: 0.0, z: 0.0}, length: 1.125, width: 0.033, height: 0.2, id: 'gripping', delete_obstacle: false}"

        Args:
            request (UpdateObstacles): obstacle information

            response (EmptyResponse): no data

        Returns
        -------
            response (EmptyResponse): no data

        """
        obstacle = moveit_msgs.msg.CollisionObject()
        obstacle.id = request.id

        pose = geometry_msgs.msg.Pose()
        pose.position = request.position
        obstacle.primitive_poses = [pose]

        shape = shape_msgs.msg.SolidPrimitive()
        #shape.type = 1  # Box
        shape.type = 3  # Cylinder
        shape.dimensions = [request.length, request.width, request.height]
        obstacle.primitives = [shape]

        obstacle.header.frame_id = self.moveit.config.base_frame_id

        self.moveit.update_obstacles([obstacle], delete=request.delete_obstacle)

        return response

    def persistent_obstacles_callback(self, request, response):
        """
        Call /update_persistent_obstacles (moveit_testing_interfaces/srv/UpdateObstacles) service.

        Store obstacle position, dimensions, id and delete flag value input by the user

        Example call:
        ros2 service call /update_persistent_obstacles moveit_testing_interfaces/srv/UpdateObstacles "{position: {x: 0.0, y: -0.9, z: 0.0}, length: 12.0, width: 0.25, height: 4.0, id: 'wall1', delete_obstacle: false}"
        ros2 service call /update_persistent_obstacles moveit_testing_interfaces/srv/UpdateObstacles "{position: {x: 0.0, y: 0.9, z: 0.0}, length: 12.0, width: 0.25, height: 4.0, id: 'wall2', delete_obstacle: false}"

        Args:
            request (UpdateObstacles): obstacle information

            response (EmptyResponse): no data

        Returns
        -------
            response (EmptyResponse): no data

        """
        obstacle = moveit_msgs.msg.CollisionObject()
        obstacle.id = request.id

        pose = geometry_msgs.msg.Pose()
        pose.position = request.position
        obstacle.primitive_poses = [pose]

        shape = shape_msgs.msg.SolidPrimitive()
        shape.type = 1  # Box
        shape.dimensions = [request.length, request.width, request.height]
        obstacle.primitives = [shape]

        obstacle.header.frame_id = self.moveit.config.base_frame_id

        self.moveit.update_obstacles([obstacle], delete=request.delete_obstacle)

        return response

    def add_separate_lightsaber(self):
        """Add lightsaber as a separate collision object."""

        obstacle = moveit_msgs.msg.CollisionObject()
        obstacle.id = 'lightsaber'

        pose = geometry_msgs.msg.Pose()
        pose.position = self.lightsaber_start_location
        pose.orientation.z = -1.0

        obstacle.primitive_poses = [pose]

        shape = shape_msgs.msg.SolidPrimitive()
        shape.type = 3  # Cylinder
        shape.dimensions = [self.lightsaber_full_length, self.lightsaber_diameter * 1.25 / 2.0, 0.2]
        obstacle.primitives = [shape]

        obstacle.header.frame_id = self.moveit.config.base_frame_id

        self.moveit.update_obstacles([obstacle], delete=False)

    def remove_separate_lightsaber(self):
        """Remove lightsaber as a separate collision object."""

        obstacle = moveit_msgs.msg.CollisionObject()
        obstacle.id = 'lightsaber'

        self.moveit.update_obstacles([obstacle], delete=True)


    def add_attached_lightsaber(self):
        """Add lightsaber as an attached collision object."""
        attached_obstacle = moveit_msgs.msg.AttachedCollisionObject()
        attached_obstacle.link_name = 'panda_hand_tcp'
        attached_obstacle.object.header.frame_id = 'panda_hand_tcp'
        attached_obstacle.object.header.stamp = self.get_clock().now().to_msg()
        attached_obstacle.object.id = 'lightsaber'

        pose = geometry_msgs.msg.Pose()
        pose.position.x = self.lightsaber_full_length / 2. - self.lightsaber_grip_offset
        pose.position.y = 0.0
        pose.position.z = self.gripper_tcp_offset
        pose.orientation.y = -1.0
        attached_obstacle.object.primitive_poses = [pose]

        shape = shape_msgs.msg.SolidPrimitive()
        shape.type = 3  # Cylinder
        shape.dimensions = [self.lightsaber_full_length*1.03, self.lightsaber_diameter * 1.25 / 2.0, 0.2]
        attached_obstacle.object.primitives = [shape]

        attached_obstacle.object.operation = attached_obstacle.object.ADD

        attached_obstacle.touch_links = ['panda_rightfinger', 'panda_leftfinger', 'panda_hand_tcp', 'panda_hand']

        self.moveit.update_attached_obstacles([attached_obstacle], delete=False)

    def remove_attached_lightsaber(self):
        """Remove lightsaber as an attached collision object."""

        attached_obstacle = moveit_msgs.msg.AttachedCollisionObject()
        attached_obstacle.object.id = 'lightsaber'

        self.moveit.update_attached_obstacles([attached_obstacle], delete=True)

    def add_separate_lightsaber_callback(self, request,response):
        """Calls function to add lightsaber as seperate collision object"""
        self.add_separate_lightsaber()

        return response

    def remove_separate_lightsaber_callback(self, request,response):
        """calls function which removes lightsaber as collision object."""
        self.remove_separate_lightsaber()

        return response

    def add_attached_lightsaber_callback(self, request,response):
        """Add lightsaber as attached obstacle"""
        self.add_attached_lightsaber()

        return response

    def remove_attached_lightsaber_callback(self, request,response):
        """Deleted lightsaber from attached obstacle list"""
        self.remove_attached_lightsaber()

        return response

    def attached_obstacles_callback(self, request, response):
        """
        Call /update_persistent_obstacles (moveit_testing_interfaces/srv/UpdateAttachedObstacles) service.

        Store obstacle position, dimensions, ids and delete flag value input by the user

        Example call:
        ros2 service call /update_attached_obstacles moveit_testing_interfaces/srv/UpdateAttachedObstacles "{link_name: "panda_hand_tcp", position: {x: 0.411, y: 0.0, z: 0.0}, length: 1.125, width: 0.033, height: 0.2, id: 'gripping', type: 3, delete_obstacle: false}"
        Args:
            request (UpdateAttachedObstacles): obstacle information

            response (EmptyResponse): no data

        Returns
        -------
            response (EmptyResponse): no data

        """
        attached_obstacle = moveit_msgs.msg.AttachedCollisionObject()
        attached_obstacle.link_name = request.link_name
        attached_obstacle.object.header.frame_id = request.link_name
        attached_obstacle.object.header.stamp = self.get_clock().now().to_msg()
        attached_obstacle.object.id = request.id

        pose = geometry_msgs.msg.Pose()
        pose.position = request.position
        pose.orientation.y = -1.0
        attached_obstacle.object.primitive_poses = [pose]

        shape = shape_msgs.msg.SolidPrimitive()
        shape.type = request.type  # Box
        shape.dimensions = [request.length, request.width, request.height]
        attached_obstacle.object.primitives = [shape]

        attached_obstacle.object.operation = attached_obstacle.object.ADD

        attached_obstacle.touch_links = ['panda_rightfinger', 'panda_leftfinger', 'panda_hand_tcp', 'panda_hand']

        self.moveit.update_attached_obstacles([attached_obstacle], delete=request.delete_obstacle)

        return response

    def add_walls(self):
        """Add walls and ceiling function"""
        obstacle = moveit_msgs.msg.CollisionObject()
        obstacle.id = 'wall_0'

        pose = geometry_msgs.msg.Pose()
        pose.position.x = 0.25
        pose.position.y = self.side_wall_distance
        pose.position.z = 0.0
        obstacle.primitive_poses = [pose]

        shape = shape_msgs.msg.SolidPrimitive()
        shape.type = 1  # Box
        shape.dimensions = [3.0, 0.25, self.side_wall_height]
        obstacle.primitives = [shape]

        obstacle.header.frame_id = self.moveit.config.base_frame_id

        obstacle1 = moveit_msgs.msg.CollisionObject()
        obstacle1.id = 'wall_1'

        pose1 = geometry_msgs.msg.Pose()
        pose1.position.x = 0.25
        pose1.position.y = -self.side_wall_distance
        pose1.position.z = 0.0
        obstacle1.primitive_poses = [pose1]

        shape1 = shape_msgs.msg.SolidPrimitive()
        shape1.type = 1  # Box
        shape1.dimensions = [3.0, 0.25, self.side_wall_height]
        obstacle1.primitives = [shape1]

        obstacle1.header.frame_id = self.moveit.config.base_frame_id

        obstacle2 = moveit_msgs.msg.CollisionObject()
        obstacle2.id = 'floor'

        pose2 = geometry_msgs.msg.Pose()
        pose2.position.x = 0.0
        pose2.position.y = 0.0
        pose2.position.z = -(self.robot_table_height)
        obstacle2.primitive_poses = [pose2]

        shape2 = shape_msgs.msg.SolidPrimitive()
        shape2.type = 1  # Box
        shape2.dimensions = [4.0, 2.0, 0.02]
        obstacle2.primitives = [shape2]

        obstacle2.header.frame_id = self.moveit.config.base_frame_id

        obstacle3 = moveit_msgs.msg.CollisionObject()
        obstacle3.id = 'blocks_table'

        table_size = self.robot_table_height - self.table_offset

        pose3 = geometry_msgs.msg.Pose()
        pose3.position.x = self.table_center_x 
        pose3.position.y = self.table_center_y 
        pose3.position.z = -self.robot_table_height + table_size / 2.
        obstacle3.primitive_poses = [pose3]

        shape3 = shape_msgs.msg.SolidPrimitive()
        shape3.type = 1  # Box
        shape3.dimensions = [self.table_len_x, self.table_len_y, table_size] # 0.023
        obstacle3.primitives = [shape3]

        obstacle3.header.frame_id = self.moveit.config.base_frame_id

        obstacle4 = moveit_msgs.msg.CollisionObject()
        obstacle4.id = 'back_wall'

        pose4 = geometry_msgs.msg.Pose()
        pose4.position.x = -self.back_wall_distance
        pose4.position.y = 0.0
        pose4.position.z = -self.robot_table_height + (self.back_wall_height/2)
        obstacle4.primitive_poses = [pose4]

        shape4 = shape_msgs.msg.SolidPrimitive()
        shape4.type = 1  # Box
        shape4.dimensions = [0.3, 2.0, self.back_wall_height]
        obstacle4.primitives = [shape4]

        obstacle4.header.frame_id = self.moveit.config.base_frame_id

        obstacle5 = moveit_msgs.msg.CollisionObject()
        obstacle5.id = 'ceiling'

        pose5 = geometry_msgs.msg.Pose()
        pose5.position.x = 0.0
        pose5.position.y = 0.0
        pose5.position.z = self.ceiling_height - self.robot_table_height
        obstacle5.primitive_poses = [pose5]

        shape5 = shape_msgs.msg.SolidPrimitive()
        shape5.type = 1  # Boxobstacle = moveit_msgs.msg.CollisionObject()
        obstacle.id = 'wall_0'

        shape5.dimensions = [4.0, 2.0, 0.02]
        obstacle5.primitives = [shape5]

        obstacle5.header.frame_id = self.moveit.config.base_frame_id

        obstacle6 = moveit_msgs.msg.CollisionObject()
        obstacle6.id = 'gripper_height_offset'

        pose6 = geometry_msgs.msg.Pose()
        pose6.position.x = 0.355
        pose6.position.y = 0.0
        pose6.position.z = self.gripper_height/2
        obstacle6.primitive_poses = [pose6]

        shape6 = shape_msgs.msg.SolidPrimitive()
        shape6.type = 1  # Box
        shape6.dimensions = [0.35, self.robot_table_width, self.gripper_height]
        obstacle6.primitives = [shape6]

        obstacle6.header.frame_id = self.moveit.config.base_frame_id

        self.moveit.update_obstacles([obstacle, obstacle1, obstacle2, obstacle3, obstacle4, obstacle5, obstacle6], delete=False)

        
        #arm table should be attached collision object
        attached_obstacle = moveit_msgs.msg.AttachedCollisionObject()
        attached_obstacle.link_name = 'panda_link0'
        attached_obstacle.object.header.frame_id = 'panda_link0'
        attached_obstacle.object.header.stamp = self.get_clock().now().to_msg()
        attached_obstacle.object.id = 'arm_table'

        pose2 = geometry_msgs.msg.Pose()
        pose2.position.x = 0.0
        pose2.position.y = 0.0
        pose2.position.z = -(self.robot_table_height/2)
        attached_obstacle.object.primitive_poses = [pose2]

        shape2 = shape_msgs.msg.SolidPrimitive()
        shape2.type = 1  # Box
        shape2.dimensions = [self.robot_table_length, self.robot_table_width, self.robot_table_height]
        attached_obstacle.object.primitives = [shape2]

        attached_obstacle.object.operation = attached_obstacle.object.ADD

        attached_obstacle.touch_links = ['panda_link0', 'panda_link1']

        self.moveit.update_attached_obstacles([attached_obstacle], delete=False)


    def reset_allies_callback(self, request, response):
        """Update ally position"""
        self.allies_reset_flag = True
        return response

    def add_walls_callback(self, request, response):
        """Add walls and ceilings to planning scene as collision objects"""
        self.add_walls()

        return response

    def obj_detection_callback(self, data):
        """
        Subscription that updates objects detected from camera 
        Args:
            data:  detected objects in a list to be saved
        Returns
        -------
            none   
        """
        # self.get_logger().info(f'object detection: {data}')
        self.detected_objects = data

    def update_detected_objects(self, object_type):
        """
        Gets transforms seen to update all items of type input object
        Args:
            object_type: an ObjectType variable representing whether allies or enemies are
                            being updated
        Returns
        -------
            all_transforms_found: a boolean representing if any TransformExceptions were found 
                                    while pasing transforms
        """
        if self.detected_objects is None:
            return False

        all_transforms_found = True

        if object_type == ObjectType.ALLY:
            
            self.detected_allies = []

            # Populate array with instances of class that stores the object information and
            # It's transform (if it can be found)
            for ally in self.detected_objects.allies:
                # Init object data
                obj_data = DetectedObjectData(ally)

                # Try to get the transform for the detected object
                try:
                    obj_data.tf = self.tf_buffer.lookup_transform(FRAMES.PANDA_BASE, obj_data.obj.name, rclpy.time.Time())
                    # x_pos = obj_data.tf.transform.translation.x
                    # y_pos = obj_data.tf.transform.translation.y
                    # height = obj_data.tf.transform.translation.z
                    # self.get_logger().info(f'detected ally position: ({x_pos}, {y_pos}, {height})')

                except TransformException:
                    all_transforms_found = False

                # Append object data to array
                self.detected_allies.append(obj_data)


        elif object_type == ObjectType.ENEMY:
            
            self.detected_enemies = []

            # Populate array with instances of class that stores the object information and
            # It's transform (if it can be found)
            for enemy in self.detected_objects.enemies:
                # Init object data
                obj_data = DetectedObjectData(enemy)

                # Try to get the transform for the detected object
                try:
                    obj_data.tf = self.tf_buffer.lookup_transform(FRAMES.PANDA_BASE, obj_data.obj.name, rclpy.time.Time())
                    # x_pos = obj_data.tf.transform.translation.x
                    # y_pos = obj_data.tf.transform.translation.y
                    # height = obj_data.tf.transform.translation.z
                    # self.get_logger().info(f'detected enemy position: ({x_pos}, {y_pos}, {height})')

                except TransformException:
                    all_transforms_found = False

                # Append object data to array
                self.detected_enemies.append(obj_data)

        # Indicate if all transforms were found
        return all_transforms_found

    def check_ally_danger_fall(self, enemy_obj, swing_style):
        """
        Checks the targeted enemy block's surroundings for ally blocks that are at risk of being knocked 
        over by the enemy block's fall.
        Args:
            enemy_obj:  specifies the enemy whose fall trajectory is being checked 
            swing_style:   specifies which attack syle to check danger for
                                0 - left attack (brick would fall towards the right from desk view)
                                1 - right attack (brick would fall towards the right from desk view)
                                2 - stabbing attack (brick would fall towards command desk)
        Returns
        -------
            bool:   returns false if there is an ally in the 'danger zone' of the fall and
                        true if it is safe to make the move
        """
        # y is left to right
        # x is forward to backward
        enemy_to_ally = DetectedObjectData(enemy_obj)
        for ally in self.detected_allies:
            self.get_logger().info(f'detecting: {len(self.detected_allies)} allies')
            enemy_to_ally = self.tf_buffer.lookup_transform(ally.obj.name, enemy_obj.obj.name, rclpy.time.Time())
            dist_y = enemy_to_ally.transform.translation.y
            dist_x = enemy_to_ally.transform.translation.x
            # self.get_logger().info(f'x,y distance to enemy: ({dist_x}, {dist_y})')
            if swing_style == 0:
                # swinging so the brick falls to the left from desk view
                # self.get_logger().info(f'dist_y factor {abs(dist_y-0.5*self.block_width)}, {self.block_width*1.5}')
                # self.get_logger().info(f'dist_x factor {(dist_x-0.5*self.block_width)}, {self.block_height+self.block_width*0.5}')
                if (abs(dist_y) < self.block_width*1.25) and (abs(dist_x) < (self.block_height+self.block_width*0.5)):
                    if (dist_x>=0):
                        self.get_logger().info(f'not safe to attack in left swing')
                        return False
                # swing_style = 1
            if swing_style == 1:
                # swinging so the brick falls to the right
<<<<<<< HEAD
                self.get_logger().info(f'dist_y factor {abs(dist_y-0.5*self.block_width)}, {self.block_width*1.5}')
                self.get_logger().info(f'dist_x factor {(dist_x+0.5*self.block_width)}, {-(self.block_height+self.block_width*0.5)}')
                if ((abs(dist_y) < self.block_width*1.25)
                        and (abs(dist_x) > -(self.block_height+self.block_width*0.5))):
=======
                # self.get_logger().info(f'dist_y factor {abs(dist_y-0.5*self.block_width)}, {self.block_width*1.5}')
                # self.get_logger().info(f'dist_x factor {(dist_x+0.5*self.block_width)}, {-(self.block_height+self.block_width*0.5)}')
                if (abs(dist_y) < self.block_width*1.25) and (abs(dist_x) > -(self.block_height+self.block_width*0.5)):
>>>>>>> b9f4b4e6
                    if (dist_x <= 0):
                        self.get_logger().info(f'not safe to attack in right swing')
                        return False
                # swing_style = 2
            if swing_style == 2:
                # swinging so the brick falls straight backwards
                # self.get_logger().info(f'dist_y factor {(dist_y-0.5*self.block_width)}, {(self.block_height+self.block_width*0.5)}')
                # self.get_logger().info(f'dist_x factor {(abs(dist_x)-0.5*self.block_width)}, {self.block_width}')
                if (((abs(dist_x)) < self.block_width)
                        and ((dist_y+self.block_width) < (self.block_height+self.block_width*0.5))
                        and (dist_y <= 0)):
                    self.get_logger().info('not safe to attack in stabbing style')
                    return False
            self.get_logger().info(f'safe to attack in style {swing_style}')
        return True


def entry(args=None):
    rclpy.init(args=args)
    robot_control = RobotControl()
    rclpy.spin(robot_control)
    rclpy.shutdown()<|MERGE_RESOLUTION|>--- conflicted
+++ resolved
@@ -2121,16 +2121,13 @@
                 # swing_style = 1
             if swing_style == 1:
                 # swinging so the brick falls to the right
-<<<<<<< HEAD
                 self.get_logger().info(f'dist_y factor {abs(dist_y-0.5*self.block_width)}, {self.block_width*1.5}')
                 self.get_logger().info(f'dist_x factor {(dist_x+0.5*self.block_width)}, {-(self.block_height+self.block_width*0.5)}')
                 if ((abs(dist_y) < self.block_width*1.25)
                         and (abs(dist_x) > -(self.block_height+self.block_width*0.5))):
-=======
                 # self.get_logger().info(f'dist_y factor {abs(dist_y-0.5*self.block_width)}, {self.block_width*1.5}')
                 # self.get_logger().info(f'dist_x factor {(dist_x+0.5*self.block_width)}, {-(self.block_height+self.block_width*0.5)}')
                 if (abs(dist_y) < self.block_width*1.25) and (abs(dist_x) > -(self.block_height+self.block_width*0.5)):
->>>>>>> b9f4b4e6
                     if (dist_x <= 0):
                         self.get_logger().info(f'not safe to attack in right swing')
                         return False
