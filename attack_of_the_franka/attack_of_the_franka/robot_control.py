# Copyright 2022 Attack of the Franka.
#
# Licensed under the Apache License, Version 2.0 (the "License");
# you may not use this file except in compliance with the License.
# You may obtain a copy of the License at
#
#     http://www.apache.org/licenses/LICENSE-2.0
#
# Unless required by applicable law or agreed to in writing, software
# distributed under the License is distributed on an "AS IS" BASIS,
# WITHOUT WARRANTIES OR CONDITIONS OF ANY KIND, either express or implied.
# See the License for the specific language governing permissions and
# limitations under the License.

import rclpy
from rclpy.node import Node
from rclpy.action import ActionServer, ActionClient
from moveit_testing.moveit_interface import MoveIt, MoveConfig, MoveItApiErrors
import geometry_msgs.msg
import moveit_msgs.action
import moveit_msgs.srv
import moveit_msgs.msg
import control_msgs.action
import std_srvs.srv
from enum import Enum, auto
import shape_msgs.msg
import moveit_testing_interfaces.srv
import trajectory_msgs.msg
import copy
import std_msgs.msg
import franka_msgs.action
import math
from tf2_ros.buffer import Buffer
from tf2_ros.transform_listener import TransformListener
from tf2_ros import TransformException
from attack_of_the_franka.common import FRAMES, angle_axis_to_quaternion, ObjectType
from rcl_interfaces.msg import ParameterDescriptor
from attack_of_the_franka_interfaces.msg import Detections, DetectedObject
from std_msgs.msg import Int16
import time


class State(Enum):
    """Top level states for main state machine."""

    IDLE = auto(),
    MOVE_TO_HOME_START = auto(),
    MOVE_TO_HOME_WAIT = auto(),
    PLAN_TO_POSE_START = auto(),
    PLAN_TO_POSITION_START = auto(),
    PLAN_TO_ORIENTATION_START = auto(),
    PLAN_WAIT = auto(),
    EXECUTE_START = auto(),
    EXECUTE_WAIT = auto(),
    WAYPOINTS = auto(),
    WAYPOINTS_WAIT = auto(),
    NEXT_WAYPOINT = auto(),
    LOOK_FOR_ENEMY = auto(),
    SETUP = auto(),
    FIND_ALLIES = auto(),
    DYNAMIC_MOTION = auto(),
    LEFT_DYNAMIC_MOTION = auto(),
    RIGHT_DYNAMIC_MOTION = auto(),
    STAB_MOTION = auto(),
    PICKUP_LIGHTSABER = auto(),

class PickupLightsaberState(Enum):
    """State machine for lightsaber pickup subsequence."""

    REMOVE_ATTACHED_COLLISION_START = auto(),
    REMOVE_ATTACHED_COLLISION_WAIT = auto()
    ADD_SEPARATE_COLLISION_START = auto(),
    ADD_SEPARATE_COLLISION_WAIT = auto(),
    MOVE_TO_HOME_START = auto(),
    MOVE_TO_HOME_WAIT = auto(),
    OPEN_START = auto(),
    OPEN_WAIT = auto(),
    MOVE_TO_LIGHTSABER_STANDOFF_START = auto(),
    MOVE_TO_LIGHTSABER_STANDOFF_WAIT = auto(),
    REMOVE_SEPARATE_COLLISION_START = auto(),
    REMOVE_SEPARATE_COLLISION_WAIT = auto(),
    MOVE_TO_LIGHTSABER_PICK_START = auto(),
    MOVE_TO_LIGHTSABER_PICK_WAIT = auto(),
    GRASP_START = auto(),
    GRASP_WAIT = auto(),
    ADD_ATTACHED_COLLISION_START = auto(),
    ADD_ATTACHED_COLLISION_WAIT = auto()
    DRAW_START = auto(),
    DRAW_WAIT = auto(),
    RETURN_TO_HOME_START = auto(),
    RETURN_TO_HOME_WAIT = auto(),



class DetectedObjectData():

    def __init__(self, obj):
        self.obj = obj
        self.tf = None

class RobotControl(Node):
    """
    Control robot and planning scene using the moveit_interface API.

    Services:
        move_to_pose (moveit_testing_interfaces/srv/MoveToPose): move robot to specific position
                                                                 and orientation
        move_to_position (moveit_testing_interfaces/srv/MoveToPosition): move robot to specific
                                                                         position
        move_to_orientation (moveit_testing_interfaces/srv/MoveToOrientation): move robot to
                                                                               specific orientation
        update_obstacles (moveit_testing_interfaces/srv/UpdateObstacles): add obstacles to scene
    Timers:
        timer: main timer that runs at 100 Hz
    """

    def __init__(self):
        """Class constructor."""
        super().__init__('robot_control')

        self.interval = 1.0 / 100.0
        self.timer = self.create_timer(self.interval, self.timer_callback)
        self.pub_joint_traj = self.create_publisher(trajectory_msgs.msg.JointTrajectory,
                                                    'panda_arm_controller/joint_trajectory', 10)
        self.sub_obj_detections = self.create_subscription(Detections,'object_detections',self.obj_detection_callback,10)
        self.srv_move_to_home = self.create_service(std_srvs.srv.Empty,
                                                    'move_to_home', self.move_to_home_callback)
        self.srv_gripper_open = self.create_service(std_srvs.srv.Empty,
                                                    'gripper_open',
                                                    self.gripper_open_callback)
        self.srv_gripper_close = self.create_service(std_srvs.srv.Empty,
                                                    'gripper_close',
                                                    self.gripper_close_callback)
        self.gripper_grasp = self.create_service(std_srvs.srv.Empty,
                                                    'gripper_grasp', self.gripper_grasp_callback)
        self.waypoints = self.create_service(std_srvs.srv.Empty,
                                                    'waypoints', self.waypoint_callback)
        self.test_jointtrajectory = self.create_service(std_srvs.srv.Empty,
                                                        'test_joint_trajectory',
                                                        self.test_jointtrajectory_callback)
        # self.grip_lightsaber = self.create_service(std_srvs.srv.Empty,
        #                                            'grip_lightsaber',
        #                                            self.grip_lightsaber_callback)
        self.srv_move_to_pose = self.create_service(moveit_testing_interfaces.srv.MoveToPose,
                                                    'move_to_pose', self.move_to_pose_callback)
        self.test_waypoint_lightsaber = self.create_service(std_srvs.srv.Empty, 'joint_waypoint',
                                                            self.test_waypoint_lightsaber_callback)
        self.srv_move_to_position = self.create_service(
            moveit_testing_interfaces.srv.MoveToPosition,
            'move_to_position', self.move_to_position_callback)
        self.srv_move_to_orientation = self.create_service(
            moveit_testing_interfaces.srv.MoveToOrientation,
            'move_to_orientation', self.move_to_orientation_callback)
        self.srv_update_obstacles = self.create_service(
            moveit_testing_interfaces.srv.UpdateObstacles,
            'update_obstacles', self.obstacles_callback)
        self.srv_grippers = self.create_service(
            moveit_msgs.srv.GraspPlanning,
            'grasp_plan', self.gripper_callback)
        self.srv_pickup_lightsaber = self.create_service(std_srvs.srv.Empty, 'pickup_lightsaber',
                                                         self.pickup_lightsaber_callback)
        self.gripper_action_client = ActionClient(self, control_msgs.action.GripperCommand,
                                         'panda_gripper/gripper_action')
        
        self.test_followjoints = ActionClient(self, control_msgs.action.FollowJointTrajectory,
                                        'panda_gripper/follow_joint_trajectory')
        # self.home_gripper_client = ActionClient(self, franka_msgs.action.Homing,
        #                                  'panda_gripper/homing')
        self.grip_lightsaber_client = ActionClient(self, franka_msgs.action.Grasp, 
                                        'panda_gripper/grasp')
        self.srv_update_persistent_obstacles = self.create_service(
            moveit_testing_interfaces.srv.UpdateObstacles,
            'update_persistent_obstacles', self.persistent_obstacles_callback)
        self.srv_update_attached_obstacles = self.create_service(
            moveit_testing_interfaces.srv.UpdateAttachedObstacles,
            'update_attached_obstacles', self.attached_obstacles_callback)
        self.home_waypoint_srv = self.create_service(std_srvs.srv.Empty, 'home_waypoint',
                                                     self.home_waypoint_callback)
        self.srv_add_walls = self.create_service(std_srvs.srv.Empty,
                                                'add_walls', self.add_walls_callback)
        self.srv_remove_separate_lightsaber = self.create_service(std_srvs.srv.Empty,
            'remove_separate_lightsaber', self.remove_separate_lightsaber_callback)
        self.srv_add_separate_lightsaber = self.create_service(std_srvs.srv.Empty,
            'add_separate_lightsaber', self.add_separate_lightsaber_callback)
        self.srv_remove_attached_lightsaber = self.create_service(std_srvs.srv.Empty,
            'remove_attached_lightsaber', self.remove_attached_lightsaber_callback)
        self.srv_add_attached_lightsaber = self.create_service(std_srvs.srv.Empty,
            'add_attached_lightsaber', self.add_attached_lightsaber_callback)
        self.look_for_enemy_srv = self.create_service(std_srvs.srv.Empty,
                                                    'look_for_enemy',
                                                    self.look_for_enemy_callback)

         # create a listener for brick position
        self.tf_buffer = Buffer()
        self.tf_obj_listener = TransformListener(self.tf_buffer, self)

        # Control parameters
        self.declare_parameter("simulation", False,
                               ParameterDescriptor(description="Whether the robot is being run in simulation"))
        self.simulation = self.get_parameter("simulation").get_parameter_value().bool_value

        # Dimension parameters
        self.declare_parameter("robot_table.width", 0.605,
                               ParameterDescriptor(description="Robot table width"))
        self.robot_table_width = self.get_parameter("robot_table.width").get_parameter_value().double_value
        self.declare_parameter("robot_table.length", 0.911,
                               ParameterDescriptor(description="Robot table length"))
        self.robot_table_length = self.get_parameter("robot_table.length").get_parameter_value().double_value
        self.declare_parameter("robot_table.height", 0.827,
                               ParameterDescriptor(description="Robot table height"))
        self.robot_table_height = self.get_parameter("robot_table.height").get_parameter_value().double_value
        self.declare_parameter("ceiling_height", 2.4,
                               ParameterDescriptor(description="Ceiling height from floor"))
        self.ceiling_height = self.get_parameter("ceiling_height").get_parameter_value().double_value
        self.declare_parameter("side_wall.distance", 1.0,
                               ParameterDescriptor(description="Side wall distance from base of robot"))
        self.side_wall_distance = self.get_parameter("side_wall.distance").get_parameter_value().double_value
        self.declare_parameter("side_wall.height", 2.4,
                               ParameterDescriptor(description="Side wall height from floor"))
        self.side_wall_height = self.get_parameter("side_wall.height").get_parameter_value().double_value
        self.declare_parameter("back_wall.distance", 0.75,
                               ParameterDescriptor(description="Back wall distance from base of robot"))
        self.back_wall_distance = self.get_parameter("back_wall.distance").get_parameter_value().double_value
        self.declare_parameter("back_wall.height", 0.46,
                               ParameterDescriptor(description="Back wall height from floor"))
        self.back_wall_height = self.get_parameter("back_wall.height").get_parameter_value().double_value
        self.declare_parameter("lightsaber.diameter", 0.033,
                               ParameterDescriptor(description="Lightsaber diameter"))
        self.lightsaber_diameter = self.get_parameter("lightsaber.diameter").get_parameter_value().double_value
        self.declare_parameter("lightsaber.full_length", 1.122,
                               ParameterDescriptor(description="Lightsaber full length"))
        self.lightsaber_full_length = self.get_parameter("lightsaber.full_length").get_parameter_value().double_value
        self.declare_parameter("lightsaber.grip_offset", 0.15,
                               ParameterDescriptor(description="Lightsaber grip offset"))
        self.lightsaber_grip_offset = self.get_parameter("lightsaber.grip_offset").get_parameter_value().double_value
        self.declare_parameter("lightsaber.start_location.x", 0.,
                               ParameterDescriptor(description="Lightsaber initial location x"))
        self.declare_parameter("lightsaber.start_location.y", 0.,
                               ParameterDescriptor(description="Lightsaber initial location y"))
        self.declare_parameter("lightsaber.start_location.z", 0.,
                               ParameterDescriptor(description="Lightsaber initial location z"))
        self.lightsaber_start_location = geometry_msgs.msg.Point()
        self.lightsaber_start_location.x = self.get_parameter("lightsaber.start_location.x").get_parameter_value().double_value
        self.lightsaber_start_location.y = self.get_parameter("lightsaber.start_location.y").get_parameter_value().double_value
        self.lightsaber_start_location.z = self.get_parameter("lightsaber.start_location.z").get_parameter_value().double_value
        self.declare_parameter("lightsaber.lift_height", 0.25,
                               ParameterDescriptor(description="Height to lift lightsaber out of its sheath"))
        self.lightsaber_lift_height = self.get_parameter("lightsaber.lift_height").get_parameter_value().double_value
        self.declare_parameter("gripper.height", 0.08,
                               ParameterDescriptor(description="height of Franka attached gripper to avoid collisions"))
        self.gripper_height = self.get_parameter("gripper.height").get_parameter_value().double_value
        self.declare_parameter("gripper.tcp_offset", 0.036,
                               ParameterDescriptor(description="offset of gripper from panda_hand_tcp_frame"))
        self.gripper_tcp_offset = self.get_parameter("gripper.tcp_offset").get_parameter_value().double_value
        self.declare_parameter("speeds.default", 0.3,
                               ParameterDescriptor(description="Default speed limit multiplier"))
        self.default_speed = self.get_parameter("speeds.default").get_parameter_value().double_value
        self.declare_parameter("speeds.pickup_lightsaber_speed_slow", 0.1,
                               ParameterDescriptor(description="Pickup lightsaber speed slow limit multiplier"))
        self.pickup_lightsaber_speed_slow = self.get_parameter("speeds.pickup_lightsaber_speed_slow").get_parameter_value().double_value
        self.declare_parameter("speeds.pickup_lightsaber_speed_fast", 0.3,
                               ParameterDescriptor(description="Pickup lightsaber speed fast limit multiplier"))
        self.pickup_lightsaber_speed_fast = self.get_parameter("speeds.pickup_lightsaber_speed_fast").get_parameter_value().double_value
        
        
        self.table_offset = 0.091 # TODO - fix hardcoding?

        # Initialize API class
        self.config = MoveConfig()
        self.config.base_frame_id = 'panda_link0'
        self.config.workspace_min_corner = geometry_msgs.msg.Vector3(
            x=-3.0,
            y=-3.0,
            z=-3.0
        )
        self.config.workspace_max_corner = geometry_msgs.msg.Vector3(
            x=3.0,
            y=3.0,
            z=3.0
        )
        self.config.tolerance = 0.01
        self.config.max_velocity_scaling_factor = self.default_speed
        self.config.group_name = 'panda_manipulator'

        self.home_pose = geometry_msgs.msg.Pose()
        self.waypoint_joints = []

        # Select end effector attributes based on group name
        if self.config.group_name == 'panda_arm':
            self.config.ee_frame_id = 'panda_link8'  # end effector frame for panda_arm
            self.home_pose.position.x = 0.30691
            self.home_pose.position.y = 0.0
            self.home_pose.position.z = 0.590282
            self.home_pose.orientation.x = 0.92388
            self.home_pose.orientation.y = -0.382683
            self.home_pose.orientation.z = 8.32667e-17
            self.home_pose.orientation.w = 8.32667e-17
        elif self.config.group_name == 'panda_manipulator':
            self.config.ee_frame_id = 'panda_hand_tcp'  # end effector frame for panda_manipulator
            self.home_pose.position.x = 0.306891
            self.home_pose.position.y = -8.32667e-17
            self.home_pose.position.z = 0.486882
            self.home_pose.orientation.x = 1.0
            self.home_pose.orientation.y = 1.38778e-16
            self.home_pose.orientation.z = 2.22045e-16
            self.home_pose.orientation.w = -6.93889e-17

        self.config.home_joint_positions = [
            0.0,                    # panda_joint1
            -0.7853981633974483,    # panda_joint2
            0.0,                    # panda_joint3
            -2.356194490192345,     # panda_joint4
            0.0,                    # panda_joint5
            (math.pi*5)/6,     # panda_joint6
            0.7853981633974483,     # panda_joint7
                                    # TODO - This might open the gripper when we try to move home
                                    # CAREFUL!
            0.0,                  # 0.035, 0.0 panda_finger_joint1
            0.0                 # 0.035, 0.0 panda_finger_joint2
        ]

        self.waypoint_joints = []

        

        self.moveit = MoveIt(self, self.config)

        self.goal_pose = geometry_msgs.msg.Pose()
        self.goal_waypoint = geometry_msgs.msg.Pose()
        self.plan = None

        self.state = State.IDLE
        self.state_last = None
        self.pickup_lightsaber_state = PickupLightsaberState.REMOVE_ATTACHED_COLLISION_START
        self.pickup_lightsaber_state_last = None

        self.joint_traj = trajectory_msgs.msg.JointTrajectory()

        self.ready = 0

        self.trajectory = control_msgs.action.FollowJointTrajectory.Goal()
        
        self.waypoints = 0

        self.flag = 0

        self.ind = 0

        self.home_waypoint = False

        self.update_allies = False

        self.count = 2

        self.table1_x = 1.22
        self.table1_z = self.table_offset
        self.table_len_x = 0.5
        self.table_len_y = 0.8
        self.table_center_x = 1.443
        self.table_center_y = -0.052

        self.obstacles_added = 0

        self.is_waypoint = True
        self.detected_objects = None
        self.detected_allies = []
        self.detected_enemies = []

        self.num_movements = 0
        self.num_moves_completed = 0
        self.is_stab_motion = False

        self.block_height = 0.23
        self.block_width = 0.11
        self.block_length = 0.08
        self.sign = 1
        self.dead_count_pub = self.create_publisher(Int16, 'enemy_dead_count', 10)
        self.dead_enemy_count = 0
        self.enemies_after = 0
        self.enemies_before = 0

        self.num_waypoints_completed = 0

        self.get_logger().info("robot_control node started")


    def obstacle_info(self):
        """
        Get robot transformation from base frame to end-effector frame.

        Args:
            none

        Returns
        -------
            A GetPlanningScene.result (moveit_msgs/srv/GetPlanningScene)
        """
        self.obstacle_future = \
            self.obstacle_client.call_async(moveit_msgs.srv.GetPlanningScene.Request())
        print(f"Obstacle Info: {self.obstacle_future.result()}")
        self.x = 1
        return self.obstacle_future.result()

    def close_gripper(self):
        grip_msg = control_msgs.action.GripperCommand.Goal()
        grip_msg.command.position = 0.0 #0.01
        grip_msg.command.max_effort = 60.0
        if self.gripper_action_client.server_is_ready():
            self.gripper_action_client.send_goal_async(grip_msg)
        else:
            return None
    
    def open_gripper(self):
        grip_msg = control_msgs.action.GripperCommand.Goal()
        grip_msg.command.position = 0.03    #0.04
        if self.gripper_action_client.server_is_ready():
            return self.gripper_action_client.send_goal_async(grip_msg)
        else:
            return None

    def grasp(self):
        if self.grip_lightsaber_client.server_is_ready():
            grip_goal = franka_msgs.action.Grasp.Goal()
            grip_goal.width = 0.00 #0.033
            grip_goal.epsilon.inner = 0.005
            grip_goal.epsilon.outer = 0.005
            grip_goal.speed = 0.03
            grip_goal.force = 80.0
            return self.grip_lightsaber_client.send_goal_async(grip_goal)
        else:
            return None
        

    def find_allies(self):
        all_transforms_found = self.update_detected_objects(ObjectType.ALLY)
        obstacle_list = []
        if all_transforms_found:
            # if ally00_here: # and table_here:
            for i in range(len(self.detected_allies)):
                obstacle = moveit_msgs.msg.CollisionObject()
                obstacle.id = self.detected_allies[i].obj.name               #EDIT: ally name

                shape = shape_msgs.msg.SolidPrimitive()
                shape.type = 1  # Box
                length = 0.078
                width = 0.105
                height = 0.2286                                         #EDIT: ally00.transform.translation.z - table.transform.translation.z
                shape.dimensions = [length, width, height]
                obstacle.primitives = [shape]

                pose = geometry_msgs.msg.Pose()
                pose.position.x = self.detected_allies[i].tf.transform.translation.x
                pose.position.y = self.detected_allies[i].tf.transform.translation.y
                pose.position.z = -0.091 + (height/2)                   #EDIT: table.transform.translation.z + (height/2)
                obstacle.primitive_poses = [pose]

                obstacle.header.frame_id = self.moveit.config.base_frame_id
                obstacle_list.append(obstacle)

            self.moveit.update_obstacles(obstacle_list, delete=False)

    def timer_callback(self):
        """
        Check states and call the specific plan or execute from MoveIt API accordingly.

        Args:
            no arguments

        Returns
        -------
            no returns

        """
        # call MoveIt handler
        self.moveit.handle()

        self.find_allies()

        new_state = self.state != self.state_last

        if new_state:
            self.get_logger().info(
                f"robot_control main sequence changed to {self.state.name}")
            self.state_last = self.state

        # State machine
        if self.state == State.MOVE_TO_HOME_START:

            if self.moveit.planning:
                self.state = State.MOVE_TO_HOME_WAIT
            else:
                self.moveit.move_to_home()

        elif self.state == State.MOVE_TO_HOME_WAIT:
            if not self.moveit.busy:
                self.get_logger().info("AHHHHHHHHHHHH")
                self.get_logger().info(f"last ERRRORRRRRRR: {self.moveit.get_last_error()}")
               # if self.moveit.get_last_error() == MoveItApiErrors.CONTROL_ERROR or MoveItApiErrors.PLAN_ERROR:
                    # if self.moveit.get_last_error() == MoveItApiErrors.NO_ERROR:
                    #     self.get_logger().info("please")
                    #     self.state = State.MOVE_TO_HOME_START
               # else:
                self.get_logger().info("dang it")
                self.state = State.IDLE

        elif self.state == State.SETUP:
            try:
                table1 = self.tf_buffer.lookup_transform(FRAMES.PANDA_BASE, FRAMES.WORK_TABLE1, rclpy.time.Time())
                table1_here = True
            except TransformException:
                table1_here = False
                return
            try:
                table2 = self.tf_buffer.lookup_transform(FRAMES.PANDA_BASE, FRAMES.WORK_TABLE2, rclpy.time.Time())
                table2_here = True
            except TransformException:
                table2_here = False
                return

            if table1_here and table2_here:
                self.table1_x = table1.transform.translation.x
                self.table1_z = table1.transform.translation.z
                self.table_len_x = table2.transform.translation.x - table1.transform.translation.x + 0.1
                self.table_len_y = abs(table1.transform.translation.y) + abs(table2.transform.translation.y) + 0.06
                self.table_center_x = ((abs(table1.transform.translation.x - table2.transform.translation.x))/2) + table1.transform.translation.x
                self.table_center_y = (table1.transform.translation.y + table2.transform.translation.y)/2

                self.add_walls()
                self.add_attached_lightsaber()
                self.obstacles_added = 1
                self.state = State.LOOK_FOR_ENEMY


        # elif self.state == State.FIND_ALLIES:
        #     all_transforms_found = self.update_detected_objects(ObjectType.ALLY)

        #     # if ally00_here: # and table_here:
        #     self.get_logger().info('AHHHHHHHH')
        #     obstacle = moveit_msgs.msg.CollisionObject()
        #     obstacle.id = FRAMES.ALLY + '00'

        #     shape = shape_msgs.msg.SolidPrimitive()
        #     shape.type = 1  # Box
        #     length = 0.078
        #     width = 0.105
        #     height = 0.2286 #-(table.transform.translation.z - ally00.transform.translation.z)
        #     shape.dimensions = [length, width, height]
        #     obstacle.primitives = [shape]

        #     pose = geometry_msgs.msg.Pose()
        #     pose.position.x = ally00.transform.translation.x
        #     pose.position.y = ally00.transform.translation.y
        #     pose.position.z = -0.091 + (height/2) #table.transform.translation.z 0.115
        #     obstacle.primitive_poses = [pose]

        #     obstacle.header.frame_id = self.moveit.config.base_frame_id


        #     self.moveit.update_obstacles([obstacle], delete=False)

        #     self.state = State.LOOK_FOR_ENEMY


        elif self.state == State.LOOK_FOR_ENEMY:
            self.waypoints = 0
            self.num_moves_completed = 0
            self.num_waypoints_completed = 0
            all_transforms_found = self.update_detected_objects(ObjectType.ENEMY)
            self.x_disp = []
            self.rotate = []
            self.waypoint_movements = []
            self.right_waypoint_movements = []
            self.left_goal_waypoint = geometry_msgs.msg.Pose()
            self.right_goal_waypoint = geometry_msgs.msg.Pose()
            self.right_knock_enemy_waypoint = geometry_msgs.msg.Pose()
            if not self.moveit.busy:
                if all_transforms_found:
                    self.enemies_before = len(self.detected_enemies)
                    # self.get_logger().info(f'length: {len(self.detected_enemies)}')
                    for i in range(len(self.detected_enemies)):
                        # self.get_logger().info(f'in detected enemies array: {self.detected_enemies[i].tf.transform.translation.x}')
                        self.x_disp.append(self.detected_enemies[i].tf.transform.translation.x - self.table1_x + 0.1)     #add buffer offset
                        self.rotate.append(math.atan2(self.detected_enemies[i].tf.transform.translation.y, self.detected_enemies[i].tf.transform.translation.x))

                        x_pos = self.detected_enemies[i].tf.transform.translation.x
                        y_pos = self.detected_enemies[i].tf.transform.translation.y
                        if self.detected_enemies[i].tf.transform.translation.z < 0.1:
                            height = 3*self.block_height/5
                        else:
                            height = self.detected_enemies[i].tf.transform.translation.z - self.table1_z
                        self.get_logger().info(f'height: {self.detected_enemies[i].tf.transform.translation.z}')
                        self.get_logger().info(f'table1 z: {self.table1_z}')

                        #left waypoint
                        self.left_goal_waypoint.position.x = x_pos - (self.lightsaber_full_length*0.75)
                        self.left_goal_waypoint.position.y = y_pos + 0.16            #adding slight offset (slightly more than half the block width)
                        self.left_goal_waypoint.position.z = -self.table_offset + height + 0.1
                        self.get_logger().info(f'goal z: {self.goal_waypoint.position.z}')
                        self.left_goal_waypoint.orientation.x = math.pi
                        self.left_goal_waypoint.orientation.z = -math.pi/16

                        self.left_knock_enemy_waypoint = geometry_msgs.msg.Pose()
                        self.left_knock_enemy_waypoint.position.x = x_pos - (self.lightsaber_full_length*0.75)
                        self.left_knock_enemy_waypoint.position.y = y_pos            #adding slight offset (slightly more than half the block width)
                        self.left_knock_enemy_waypoint.position.z = -self.table_offset + height + 0.1
                        self.left_knock_enemy_waypoint.orientation.x = math.pi
                        self.left_knock_enemy_waypoint.orientation.z = -math.pi/16

                        self.left_reverse_enemy_waypoint = geometry_msgs.msg.Pose()
                        self.left_reverse_enemy_waypoint.position.x = x_pos - (self.lightsaber_full_length*0.75)
                        self.left_reverse_enemy_waypoint.position.y = y_pos + 0.16           #adding slight offset (slightly more than half the block width)
                        self.left_reverse_enemy_waypoint.position.z = -self.table_offset + height + 0.1
                        self.left_reverse_enemy_waypoint.orientation.x = math.pi
                        self.left_reverse_enemy_waypoint.orientation.z = -math.pi/16

                        #right waypoint
                        self.right_goal_waypoint.position.x = x_pos - (self.lightsaber_full_length*0.75)
                        self.right_goal_waypoint.position.y = y_pos - 0.16            #adding slight offset (slightly more than half the block width)
                        self.right_goal_waypoint.position.z = -self.table_offset + height + 0.1 
                        self.get_logger().info(f'goal z: {self.right_goal_waypoint.position.z}')
                        self.right_goal_waypoint.orientation.x = math.pi
                        self.right_goal_waypoint.orientation.z = -math.pi/16

                        self.right_knock_enemy_waypoint = geometry_msgs.msg.Pose()
                        self.right_knock_enemy_waypoint.position.x = x_pos - (self.lightsaber_full_length*0.75)
                        self.right_knock_enemy_waypoint.position.y = y_pos           #adding slight offset (slightly more than half the block width)
                        self.right_knock_enemy_waypoint.position.z = -self.table_offset + height + 0.1
                        self.right_knock_enemy_waypoint.orientation.x = math.pi
                        self.right_knock_enemy_waypoint.orientation.z = -math.pi/16

                        self.right_reverse_enemy_waypoint = geometry_msgs.msg.Pose()
                        self.right_reverse_enemy_waypoint.position.x = x_pos - (self.lightsaber_full_length*0.75)
                        self.right_reverse_enemy_waypoint.position.y = y_pos - 0.16           #adding slight offset (slightly more than half the block width)
                        self.right_reverse_enemy_waypoint.position.z = -self.table_offset + height + 0.1
                        self.right_reverse_enemy_waypoint.orientation.x = math.pi
                        self.right_reverse_enemy_waypoint.orientation.z = -math.pi/16


                        self.get_logger().info("adding waypoints")
                        self.waypoint_movements.append([self.left_goal_waypoint, self.left_knock_enemy_waypoint, self.left_reverse_enemy_waypoint])
                        self.right_waypoint_movements.append([self.right_goal_waypoint, self.right_knock_enemy_waypoint, self.right_reverse_enemy_waypoint])
                        self.num_movements = len(self.waypoint_movements[0])
                        self.get_logger().info(f'num movements: {self.num_movements}')
                        ####################
                        # Testing check for if ally would be hit by falling enemy block
                        ####################
                        if self.check_ally_danger_fall(self.detected_enemies[i], 0):
                            self.state = State.LEFT_DYNAMIC_MOTION
                        elif self.check_ally_danger_fall(self.detected_enemies[i], 1):
                            self.state = State.RIGHT_DYNAMIC_MOTION
                            self.sign = -1
                        elif self.check_ally_danger_fall(self.detected_enemies[i], 2):
                            self.state = State.STAB_MOTION
                            self.sign = -1
                            self.is_stab_motion = True
                        else:
                            self.get_logger().error("ALLY IN DANGER, CAN'T ATTACK ENEMY")
                            # instead of idle, go to next enemy
                            self.state = State.IDLE


        elif self.state == State.LEFT_DYNAMIC_MOTION:
            self.get_logger().info("Left Dyanmic Motion")
            if self.moveit.planning:
                self.state = State.WAYPOINTS_WAIT
                self.get_logger().info("waypoints wait!")
            # elif self.moveit.get_last_error() != MoveItApiErrors.NO_ERROR:
            #     self.state = State.WAYPOINTS_WAIT
            #     self.get_logger().info("error, try different state!")
            else:
                self.get_logger().info(f'waypoint array: {self.waypoint_movements}')
                if self.waypoint_movements:
                    try:
                        self.get_logger().info("trying movement!")
                        # self.get_logger().info(f'at index num_waypoints, num_moves: {self.num_waypoints_completed}, {self.num_moves_completed}')
                        self.moveit.plan_traj_to_pose(self.waypoint_movements[self.num_waypoints_completed][self.num_moves_completed])
                        self.num_moves_completed += 1
                        if self.num_moves_completed % self.num_movements == 0:
                            self.num_waypoints_completed += 1
                    except:
                        self.get_logger().info("back to idle!")
                        self.state = State.IDLE
                        pass
        
        elif self.state == State.RIGHT_DYNAMIC_MOTION:
            # self.get_logger().info(f'Moveit State: {self.moveit._state}')
            self.get_logger().info(f'Moveit State: {self.moveit._plan_state}')
            self.get_logger().info("Right Dyanmic Motion")
            self.get_logger().info(f'Idle?: {self.moveit.plan_idle}')
            self.get_logger().info(f'num_waypoints completed: {self.num_waypoints_completed}')
            self.get_logger().info(f'num moves completed: {self.num_moves_completed}')
            if self.moveit.planning or not self.moveit.plan_idle:
                self.state = State.WAYPOINTS_WAIT
                self.get_logger().info("waypoints wait!")
            # elif self.moveit.get_last_error() != MoveItApiErrors.NO_ERROR:
            #     self.state = State.WAYPOINTS_WAIT
            #     self.get_logger().info("error, try different state!")
            else:
                # self.get_logger().info(f'waypoint array: {self.waypoint_movements}')
                self.get_logger().info("help!")
                if self.waypoint_movements:
                    try:
                        self.get_logger().info("trying movement!")
                        # self.get_logger().info(f'at index num_waypoints, num_moves: {self.num_waypoints_completed}, {self.num_moves_completed}')
                        self.moveit.plan_traj_to_pose(self.right_waypoint_movements[self.num_waypoints_completed][self.num_moves_completed])
                        self.num_moves_completed += 1
                        if self.num_moves_completed % self.num_movements == 0:
                            self.num_waypoints_completed += 1
                    except:
                        self.get_logger().info("back to idle!")
                        self.state = State.IDLE
                        pass
        ############
        # PROPOSED FLOW TO DECIDE ATTACK STYLE
        ############
        # after look for enemy or look for ally, first try a left attack
        # call function to check if ally in danger from enemy fall
        # if returns false, change the state to check right attack
        # else, create the waypoints and check in the plan returns an error
        # if returns an error, change state to right attack
        # else switch to execution state
        # repeat with right attack, moving to stab motion if invalid
        # repeat with stab motion, change to no attack possible if invalid

        # Ideas for looping through multiple obstacles: 
        #   1. add a state to go to after each execution is done to check if enemies are 
        #       left and incremeant to the next one?
        #   2. look for enemies in a function called in the timer after an initial 'start' 
        #       serivce is called


        # elif self.state == State.LEFT_ATTACK:
        #     if_ally_danger = self.check_ally_danger_fall(self.detected_enemies[i], 0)
        #     if if_ally_danger:
        #         self.state = State.RIGHT_ATTACK
        #     else:
        #         # essentially what's in the look for enemy state
        #         if ik compute or plan returns not success:
        #             self.state = State.RIGHT_ATTACK
        #         else:
        #             self.state = State.DYNAMIC_MOTION
        

        elif self.state == State.STAB_MOTION:
            self.get_logger().info("Stab Motion")
            self.is_stab_motion = True
            joint_waypoints = []
            if self.moveit.planning:
                self.state = State.WAYPOINTS_WAIT
            else:
                #####################################
                # Come in from center
                #####################################
                #goal waypoint
                self.is_waypoint = False
                for i in range(len(self.x_disp)):
                    self.waypoint_joints1 = [self.rotate[i],        #ONLY CHANGE THIS ONE(rotate panda_joint1)
                                            -0.7853981633974483,    # panda_joint2
                                            0.0,                    # panda_joint3
                                            -2.356194490192345,     # panda_joint4
                                            0.0,                    # panda_joint5
                                            (math.pi*5)/6,     # panda_joint6
                                            0.7853981633974483,     # panda_joint7
                                                                    # TODO - This might open the gripper when we try to move home
                                                                    # CAREFUL!
                                            0.0,                  # 0.035, 0.0 panda_finger_joint1
                                            0.0   
                                            ]

                    self.waypoint_joints2 = [self.rotate[i],        #ONLY CHANGE THIS ONE(rotate panda_joint1)
                                            math.radians(-50),    # panda_joint2
                                            math.radians(-1),                    # panda_joint3
                                            math.radians(-165),     # panda_joint4
                                            math.radians(0),                    # panda_joint5
                                            math.radians(108),     # panda_joint6
                                            math.radians(45),     # panda_joint7
                                                                    # TODO - This might open the gripper when we try to move home
                                                                    # CAREFUL!
                                            0.0,                  # 0.035, 0.0 panda_finger_joint1
                                            0.0   
                                            ]


                    self.waypoint_joints3 = [self.rotate[i],        #ONLY CHANGE THIS ONE(rotate panda_joint1)
                                            math.radians(-50 + ((100/0.4826)*self.x_disp[i])),    # panda_joint2     0.4826 meters is width of block table and 107 deg is the total degrees this joint changes to reach end of table
                                            math.radians(-1),                    # panda_joint3
                                            math.radians(-165 + ((100/0.4826)*self.x_disp[i])),     # panda_joint4
                                            math.radians(0),       # panda_joint5
                                            math.radians(108 - ((8/0.4826)*self.x_disp[i])),     # panda_joint6
                                            math.radians(45),     # panda_joint7
                                                                    # TODO - This might open the gripper when we try to move home
                                                                    # CAREFUL!
                                            0.0,                  # 0.035, 0.0 panda_finger_joint1
                                            0.0   
                                            ]

                    self.waypoint_joints4 = [self.rotate[i],        #ONLY CHANGE THIS ONE(rotate panda_joint1)
                                            math.radians(-50),    # panda_joint2
                                            math.radians(-1),                    # panda_joint3
                                            math.radians(-165),     # panda_joint4
                                            math.radians(0),                    # panda_joint5
                                            math.radians(108),     # panda_joint6
                                            math.radians(45),     # panda_joint7
                                                                    # TODO - This might open the gripper when we try to move home
                                                                    # CAREFUL!
                                            0.0,                  # 0.035, 0.0 panda_finger_joint1
                                            0.0   
                                            ]

                    joint_movements = [self.waypoint_joints1, self.waypoint_joints2, self.waypoint_joints3, self.waypoint_joints4]
                    self.num_movements = len(joint_movements)
                    joint_waypoints.append(joint_movements)

                self.moveit.joint_waypoints(joint_waypoints[self.num_waypoints_completed][self.num_moves_completed])
                self.num_moves_completed += 1
                if self.num_moves_completed%4 == 0:
                    self.num_waypoints_completed += 1

        elif self.state == State.WAYPOINTS:
            if self.moveit.planning:
                self.state = State.WAYPOINTS_WAIT
            else:
                #add wait for collision object to be in planning scene before plan! (new state?)
                #self.moveit.check_planning_scene(self.goal_waypoint)
                # if ___:
                if self.is_waypoint:
                    self.moveit.plan_traj_to_pose(self.goal_waypoint)
                else:
                    self.moveit.joint_waypoints(self.waypoint_joints)
                self.waypoints += 1

        elif self.state == State.WAYPOINTS_WAIT:
            self.get_logger().info(f'Moveit State: {self.moveit._plan_state}')
            # self.get_logger().info(f'Moveit State: {self.moveit._state}')
            # once we're not planning anymore, get the plan and move on to execute stage
            # self.get_logger().info(f'moveit state: {self.moveit.')
            if not self.moveit.busy:
                # This is optional. We don't have to get the plan but we can if we
                # want to store it for later for whatever reason.
                # then we can pass it back into the trajectory function (which
                # will be demonstrated here)
                # we could also just call the execution method, which would
                # execute the last planned trajectory
                self.plan = self.moveit.get_plan()
                if self.moveit.get_last_error() == MoveItApiErrors.CONTROL_ERROR:
                    if self.sign == 1:
                        self.state = State.LEFT_DYNAMIC_MOTION
                    elif self.sign == -1 and not self.is_stab_motion:
                        self.state = State.RIGHT_DYNAMIC_MOTION
                    else:
                        self.state = State.STAB_MOTION
                elif self.moveit.get_last_error() == MoveItApiErrors.NO_ERROR:
                    self.state = State.EXECUTE_START
                    self.get_logger().info("start execute!")
                elif self.sign == 1:
                    self.sign = -1
                    self.num_moves_completed = 0
                    self.num_waypoints_completed = 0
                    self.state = State.RIGHT_DYNAMIC_MOTION
                    self.get_logger().info("other dynamic motion!")
                elif not self.is_stab_motion:
                    self.num_moves_completed = 0
                    self.num_waypoints_completed = 0
                    self.state = State.STAB_MOTION
                    self.get_logger().info("stab motion!")
                else:
                    self.get_logger().info("no solution!")
                    self.state = State.IDLE

        elif self.state == State.NEXT_WAYPOINT:
                # if self.home_waypoint == True:
                #     self.state = State.IDLE
                #     self.home_waypoint = False
                # elif self.ind < self.i:
                #     self.ind += 1
                #     self.waypoint_poses()
                #     self.state = State.WAYPOINTS
                # else:
                #     self.state = State.IDLE
                if self.is_waypoint:
                    self.goal_waypoint = self.knock_enemy_waypoint
                else:
                    if self.waypoints == 1:
                        self.waypoint_joints = self.waypoint_joints2
                    else:
                        self.waypoint_joints = self.waypoint_joints3
                self.get_logger().info("next waypoint!")
                self.state = State.WAYPOINTS

        # Draw waypoints
        elif self.state == State.PICKUP_LIGHTSABER:

            # reset subsequence on first callback of PICKUP_LIGHTSABER state
            if new_state:
                self.pickup_lightsaber_state = PickupLightsaberState.REMOVE_ATTACHED_COLLISION_START

            # Execute subsequence to pickup the lightsaber
            # this method returns true if the subsequence is complete, false if not
            if self.pickup_lightsaber_sequence():
                self.config.max_velocity_scaling_factor = self.default_speed

                # Return to IDLE
                self.state = State.IDLE

        elif self.state == State.PLAN_TO_POSE_START:

            # if self.waypoints == 1:
            #     self.waypoint_poses()
            # If we've started planning move to next step
            if self.moveit.planning:
                self.state = State.PLAN_WAIT

            # If we haven't started planning, initiate plan
            # TODO - would probably want to error handle here or we'll get stuck
            else:
                self.moveit.plan_traj_to_pose(self.goal_pose)

        elif self.state == State.PLAN_TO_POSITION_START:

            # If we've started planning move to next step
            if self.moveit.planning:
                self.state = State.PLAN_WAIT

            # If we haven't started planning, initiate plan
            # TODO - would probably want to error handle here or we'll get stuck
            else:
                self.moveit.plan_traj_to_position(self.goal_pose.position)

        elif self.state == State.PLAN_TO_ORIENTATION_START:

            # If we've started planning move to next step
            if self.moveit.planning:
                self.state = State.PLAN_WAIT

            # If we haven't started planning, initiate plan
            # TODO - would probably want to error handle here or we'll get stuck
            else:
                self.moveit.plan_traj_to_orientation(self.goal_pose.orientation)

        elif self.state == State.PLAN_WAIT:

            # once we're not planning anymore, get the plan and move on to execute stage
            if not self.moveit.busy:
                # This is optional. We don't have to get the plan but we can if we
                # want to store it for later for whatever reason.
                # then we can pass it back into the trajectory function (which
                # will be demonstrated here)
                # we could also just call the execution method, which would
                # execute the last planned trajectory
                self.plan = self.moveit.get_plan()

                if self.moveit.get_last_error() == MoveItApiErrors.NO_ERROR:
                    self.state = State.EXECUTE_START
                    self.get_logger().info("start execute!")
                else:
                    self.state = State.IDLE

        elif self.state == State.EXECUTE_START:

            # If we've started executing move to next step
            if self.moveit.executing:
                self.state = State.EXECUTE_WAIT

            # If we haven't started executing, initiate execute
            # TODO - would probably want to error handle here or we'll get stuck
            else:
                # again, if we're executing the last planned trajectory, we don't
                # Need to pass a plan in. This is just an example of doing that
                # (if you wanted to pass an arbitrary plan)
                self.moveit.exec_traj(self.plan)

        elif self.state == State.EXECUTE_WAIT:

           # once we're not executing anymore, return to IDLE
            if not self.moveit.busy:
                time.sleep(2)
                self.get_logger().info(f'num movements: {self.num_movements}')
                self.get_logger().info(f'num moves completed: {self.num_moves_completed}')
                self.get_logger().info(f'FUCK!!!!')
                if self.num_moves_completed < self.num_movements:
                    if self.moveit.get_last_error() == MoveItApiErrors.NO_ERROR and self.sign == 1:
                        self.get_logger().info("next waypoint!")
                        self.state = State.LEFT_DYNAMIC_MOTION
                    elif not self.is_stab_motion:
                        self.state = State.RIGHT_DYNAMIC_MOTION
                    else:
                        self.state = State.STAB_MOTION
                else:
                    self.get_logger().info("done!")
                    all_transforms_found = self.update_detected_objects(ObjectType.ENEMY)
                    self.is_stab_motion = False
                    self.sign = 1
                    if all_transforms_found:
                        self.enemies_after = len(self.detected_enemies)
                        self.state = State.MOVE_TO_HOME_START
                        
                        self.dead_enemy_count += self.enemies_before - self.enemies_after


        self.dead_count_pub.publish(Int16(data=self.dead_enemy_count))
<<<<<<< HEAD
=======

    def pickup_lightsaber_sequence(self):
        """TODO"""

        done = False

        new_state = self.pickup_lightsaber_state != self.pickup_lightsaber_state_last

        if new_state:
            self.get_logger().info(f"Pickup lightsaber sequence changed to {self.pickup_lightsaber_state.name}")
            self.pickup_lightsaber_state_last = self.pickup_lightsaber_state


        if self.pickup_lightsaber_state == PickupLightsaberState.REMOVE_ATTACHED_COLLISION_START:
            if self.moveit.busy_updating_obstacles:
                self.pickup_lightsaber_state = PickupLightsaberState.REMOVE_ATTACHED_COLLISION_WAIT
            else:
                self.remove_attached_lightsaber()

        elif self.pickup_lightsaber_state == PickupLightsaberState.REMOVE_ATTACHED_COLLISION_WAIT:
            if not self.moveit.busy_updating_obstacles:
                self.pickup_lightsaber_state = PickupLightsaberState.ADD_SEPARATE_COLLISION_START

        elif self.pickup_lightsaber_state == PickupLightsaberState.ADD_SEPARATE_COLLISION_START:
            
            self.config.max_velocity_scaling_factor = self.pickup_lightsaber_speed_fast

            if self.moveit.busy_updating_obstacles:
                self.pickup_lightsaber_state = PickupLightsaberState.ADD_SEPARATE_COLLISION_WAIT
            else:
                self.add_separate_lightsaber()
        
        if self.pickup_lightsaber_state == PickupLightsaberState.ADD_SEPARATE_COLLISION_WAIT:
            if not self.moveit.busy_updating_obstacles:
                self.pickup_lightsaber_state = PickupLightsaberState.MOVE_TO_HOME_START

        elif self.pickup_lightsaber_state == PickupLightsaberState.MOVE_TO_HOME_START:
            if self.moveit.planning:
                self.pickup_lightsaber_state = PickupLightsaberState.MOVE_TO_HOME_WAIT
            else:
                self.moveit.move_to_home()

        elif self.pickup_lightsaber_state == PickupLightsaberState.MOVE_TO_HOME_WAIT:
            if not self.moveit.busy:

                # Skip gripper actions in simulation since action server is not available
                if self.simulation:
                    self.pickup_lightsaber_state = PickupLightsaberState.MOVE_TO_LIGHTSABER_STANDOFF_START
                else:
                    self.pickup_lightsaber_state = PickupLightsaberState.OPEN_START

        elif self.pickup_lightsaber_state == PickupLightsaberState.OPEN_START:
            if new_state:
                self.pickup_lightsaber_future = None

            if self.pickup_lightsaber_future is None:
                self.pickup_lightsaber_future = self.open_gripper()

            elif self.pickup_lightsaber_future is not None:
                if self.pickup_lightsaber_future.done():
                    self.pickup_lightsaber_future = self.pickup_lightsaber_future.result().get_result_async()
                    self.pickup_lightsaber_state = PickupLightsaberState.OPEN_WAIT

        elif self.pickup_lightsaber_state == PickupLightsaberState.OPEN_WAIT:
            if self.pickup_lightsaber_future.done():
                self.pickup_lightsaber_state = PickupLightsaberState.MOVE_TO_LIGHTSABER_STANDOFF_START

        elif self.pickup_lightsaber_state == PickupLightsaberState.MOVE_TO_LIGHTSABER_STANDOFF_START:
            if self.moveit.planning:
                self.pickup_lightsaber_state = PickupLightsaberState.MOVE_TO_LIGHTSABER_STANDOFF_WAIT
            else:
                pose = geometry_msgs.msg.Pose()
                pose.position.x = self.lightsaber_start_location.x
                pose.position.y = self.lightsaber_start_location.y + \
                                  self.gripper_height * 2.
                pose.position.z = self.lightsaber_start_location.z + \
                                  self.lightsaber_full_length / 2. - \
                                  self.lightsaber_grip_offset
                pose.orientation.x = 0.5
                pose.orientation.y = 0.5
                pose.orientation.z = -0.5
                pose.orientation.w =  0.5
                self.moveit.plan_traj_to_pose(pose, execute=True)

        elif self.pickup_lightsaber_state == PickupLightsaberState.MOVE_TO_LIGHTSABER_STANDOFF_WAIT:
            if not self.moveit.busy:
                self.pickup_lightsaber_state = PickupLightsaberState.REMOVE_SEPARATE_COLLISION_START

        elif self.pickup_lightsaber_state == PickupLightsaberState.REMOVE_SEPARATE_COLLISION_START:
            if self.moveit.busy_updating_obstacles:
                self.pickup_lightsaber_state = PickupLightsaberState.REMOVE_SEPARATE_COLLISION_WAIT
            else:
                self.remove_separate_lightsaber()

        elif self.pickup_lightsaber_state == PickupLightsaberState.REMOVE_SEPARATE_COLLISION_WAIT:
            if not self.moveit.busy_updating_obstacles:
                self.pickup_lightsaber_state = PickupLightsaberState.MOVE_TO_LIGHTSABER_PICK_START

        elif self.pickup_lightsaber_state == PickupLightsaberState.MOVE_TO_LIGHTSABER_PICK_START:
            self.config.max_velocity_scaling_factor = self.pickup_lightsaber_speed_slow

            if self.moveit.planning:
                self.pickup_lightsaber_state = PickupLightsaberState.MOVE_TO_LIGHTSABER_PICK_WAIT
            else:
                pose = geometry_msgs.msg.Pose()
                pose.position.x = self.lightsaber_start_location.x
                pose.position.y = self.lightsaber_start_location.y + \
                                  self.gripper_tcp_offset
                pose.position.z = self.lightsaber_start_location.z + \
                                  self.lightsaber_full_length / 2. - \
                                  self.lightsaber_grip_offset
                pose.orientation.x = 0.5
                pose.orientation.y = 0.5
                pose.orientation.z = -0.5
                pose.orientation.w =  0.5
                self.moveit.plan_traj_to_pose(pose, execute=True)

        elif self.pickup_lightsaber_state == PickupLightsaberState.MOVE_TO_LIGHTSABER_PICK_WAIT:
            if not self.moveit.busy:

                # Skip gripper actions in simulation since action server is not available
                if self.simulation:
                    self.pickup_lightsaber_state = PickupLightsaberState.ADD_ATTACHED_COLLISION_START
                else:
                    self.pickup_lightsaber_state = PickupLightsaberState.GRASP_START

        elif self.pickup_lightsaber_state == PickupLightsaberState.GRASP_START:
            if new_state:
                self.pickup_lightsaber_future = None

            if self.pickup_lightsaber_future is None:
                self.pickup_lightsaber_future = self.grasp()

            elif self.pickup_lightsaber_future is not None:
                if self.pickup_lightsaber_future.done():
                    self.pickup_lightsaber_future = self.pickup_lightsaber_future.result().get_result_async()
                    self.pickup_lightsaber_state = PickupLightsaberState.GRASP_WAIT

        elif self.pickup_lightsaber_state == PickupLightsaberState.GRASP_WAIT:
            if self.pickup_lightsaber_future.done():
                self.pickup_lightsaber_state = PickupLightsaberState.ADD_ATTACHED_COLLISION_START

        elif self.pickup_lightsaber_state == PickupLightsaberState.ADD_ATTACHED_COLLISION_START:
            if self.moveit.busy_updating_obstacles:
                self.pickup_lightsaber_state = PickupLightsaberState.ADD_ATTACHED_COLLISION_WAIT
            else:
                self.add_attached_lightsaber()

        elif self.pickup_lightsaber_state == PickupLightsaberState.ADD_ATTACHED_COLLISION_WAIT:
            if not self.moveit.busy_updating_obstacles:
                self.pickup_lightsaber_state = PickupLightsaberState.DRAW_START

        elif self.pickup_lightsaber_state == PickupLightsaberState.DRAW_START:
            if self.moveit.planning:
                self.pickup_lightsaber_state = PickupLightsaberState.DRAW_WAIT
            else:
                pose = geometry_msgs.msg.Pose()
                pose.position.x = self.lightsaber_start_location.x
                pose.position.y = self.lightsaber_start_location.y + \
                                  self.gripper_tcp_offset
                pose.position.z = self.lightsaber_start_location.z + \
                                  self.lightsaber_full_length / 2. - \
                                  self.lightsaber_grip_offset + \
                                  (self.lightsaber_lift_height * 1.2)
                pose.orientation.x = 0.5
                pose.orientation.y = 0.5
                pose.orientation.z = -0.5
                pose.orientation.w =  0.5
                self.moveit.plan_traj_to_pose(pose, execute=True)

        elif self.pickup_lightsaber_state == PickupLightsaberState.DRAW_WAIT:
            if not self.moveit.busy:
                self.pickup_lightsaber_state = PickupLightsaberState.RETURN_TO_HOME_START

        elif self.pickup_lightsaber_state == PickupLightsaberState.RETURN_TO_HOME_START:
            self.config.max_velocity_scaling_factor = self.pickup_lightsaber_speed_fast

            if self.moveit.planning:
                self.pickup_lightsaber_state = PickupLightsaberState.RETURN_TO_HOME_WAIT
            else:
                self.moveit.move_to_home()

        elif self.pickup_lightsaber_state == PickupLightsaberState.RETURN_TO_HOME_WAIT:
            if not self.moveit.busy:
                done = True
>>>>>>> 5611c1cc


        return done

    def pickup_lightsaber_callback(self, request, response):
        """Begin lightsaber subsequence if currently in IDLE."""

        if self.state == State.IDLE:
            self.state = State.PICKUP_LIGHTSABER

        return response

    def move_to_home_callback(self, request, response):
        """
        Move to home position

        This works to move our end effector to the home postion, but it doesn't
        necessarily put all our joint states at home. Best way to do that probably
        be to add to the API a function that allows us to plan and execute a move
        with the input joint states
        panda_joint1 = 0 deg
        panda_joint2 = -45 deg
        panda_joint3 = 0 deg
        panda_joint4 = -135 deg
        panda_joint5 = 0 deg
        panda_joint6 = 90 deg
        panda_joint7 = 45 deg
        
        TODO finish docstring
        """
        self.get_logger().info("WHAT")
        # no longer necessary since we're using the API home function
        self.goal_pose = copy.deepcopy(self.home_pose)

        self.state = State.MOVE_TO_HOME_START
        self.get_logger().info("WHAT")

        return response

    def look_for_enemy_callback(self, request, response):
        if self.obstacles_added == 0:
            self.state = State.SETUP
        else:
            self.state = State.LOOK_FOR_ENEMY
            self.num_waypoints_completed = 0
            self.num_waypoints_completed = 0
        return response

    def gripper_open_callback(self, request, response):
        self.open_gripper()

        return response

    def gripper_close_callback(self, request, response):
        self.close_gripper()

        return response

    def gripper_grasp_callback(self, request, response):
        self.grasp()

        return response


    # def grip_lightsaber_callback(self, request, response):
    #     grip_lightsaber = moveit_msgs.msg.Grasp()
    #     grip_lightsaber.id = 'Grip_Lightsaber'

    #     # hand_posture = trajectory_msgs.msg.JointTrajectory()
    #     # hand_posture


    #     ee_pose_grip = geometry_msgs.msg.PointStamped()
    #     ee_pose_grip.header.frame_id = 'panda_hand_tcp'
    #     ee_pose_grip.header.stamp = self.get_clock().now().to_msg()
    #     # ee_pose_grip.point.x = 0.306891
    #     # ee_pose_grip.point.y = -8.32667e-17
    #     # ee_pose_grip.point.z = 0.486882

    #     # ee_pose_grip.orientation.x = 1.0
    #     # ee_pose_grip.orientation.y = 1.38778e-16
    #     # ee_pose_grip.orientation.z = 2.22045e-16
    #     # ee_pose_grip.orientation.w = -6.93889e-17

    #     grip_lightsaber.max_contact_force = 0.0
        
    #     if self.grip_lightsaber_client.server_is_ready():
    #         self.grip_lightsaber_client.send_goal_async(grip_lightsaber)
    #         #add attached collision objects

    #     return response


    def test_jointtrajectory_callback(self, request, response):
        traj = trajectory_msgs.msg.JointTrajectory()
        self.joint_traj = trajectory_msgs.msg.JointTrajectory()
        point = trajectory_msgs.msg.JointTrajectoryPoint()
        point1 = trajectory_msgs.msg.JointTrajectoryPoint()
        point2 = trajectory_msgs.msg.JointTrajectoryPoint()
        point3 = trajectory_msgs.msg.JointTrajectoryPoint()
        point = trajectory_msgs.msg.JointTrajectoryPoint()
        traj.header.frame_id = ''
        traj.header.stamp = self.get_clock().now().to_msg()
        traj.joint_names = ['panda_joint1, panda_joint2, panda_joint3, panda_joint4, panda_joint5, panda_joint6, panda_joint7']

        position1 = [
            0.0,                    # panda_joint1
            -0.7853981633974483,    # panda_joint2
            0.0,                    # panda_joint3
            -2.356194490192345,     # panda_joint4
            0.0,                    # panda_joint5
            1.5707963267948966,     # panda_joint6
            0.7853981633974483,     # panda_joint7
                                    # TODO - This might open the gripper when we try to move home
                                    # CAREFUL!
            0.035,                  # panda_finger_joint1
            0.035,                  # panda_finger_joint2
        ]
        position2 = [0.069813, -0.5235988, 0.261799, -2.164208, 0.139626, 1.65806, 1.082104]
        

    #     position3 = [math.radians(-14), math.radians(-45), math.radians(0), math.radians(-135), math.radians(0), math.radians(90), math.radians(45)]

    #     velocities = [0.1, 0.1, 0.1, 0.1, 0.1, 0.1, 0.1]

    #     point.positions = position1
    #     point.time_from_start.sec = 1

    #     point1.positions = position1
    #    # point.velocities = velocities
    #     point1.time_from_start.sec = 1

    #     point2.positions = position2
    #     point2.time_from_start.sec = 1

    #     point3.positions = position3
    #     point3.time_from_start.sec = 1

    #     #traj.points = [point1, point2, point3]
    #     traj.points = [point]

        

    #     self.trajectory = control_msgs.action.FollowJointTrajectory.Goal()
    #     self.trajectory = traj
    #    # trajectory.component_path_tolerance = 
        
    #     self.ready = 1

    #     self.joint_traj = traj
        #self.pub_joint_traj.publish(self.joint_traj)
        return response

    def joint_positions(self, point):
        traj = trajectory_msgs.msg.JointTrajectory()
        traj.header.frame_id = ''
        traj.header.stamp = self.get_clock().now().to_msg()
        traj.joint_names = ['panda_joint1, panda_joint2, panda_joint3, panda_joint4, panda_joint5, panda_joint6, panda_joint7']

        point = trajectory_msgs.msg.JointTrajectoryPoint()
        point.positions = self.position[point]
        point.time_from_start.sec = 1

        traj.points = [point]

        self.trajectory = control_msgs.action.FollowJointTrajectory.Goal()
        self.trajectory = traj

        self.ready = 1

        self.joint_traj = traj
        self.pub_joint_traj.publish(self.joint_traj)


    def gripper_callback(self, request, response):
        #self.grip = request
        # self.get_logger().info(f'Grip request {self.grip}')

        # if self.grip == 0:
        #     self.close_gripper()
        #     self.grip = 1
        # elif self.grip == 1:
        #     self.open_gripper()
        #     self.grip = 0

        
        # collision_objects = moveit_msgs.msg.CollisionObject
        # collision_objects.id = "Box_0"
        # co_header = std_msgs.msg.Header
        # co_header.frame_id = 'panda_link0'
        # co_header.stamp = self.get_clock().now().to_msg()
        # collision_objects.primitives.resize(1)
        # collision_objects.primitives.type = collision_objects.primitives.BOX
        # collision_objects.primitives.dimensions.resize(3)
        # collision_objects.primitives.dimensions[0] = 0.2
        # collision_objects.primitives.dimensions[1] = 0.4
        # collision_objects.primitives.dimensions[2] = 0.4
        # collision_objects.primitive_poses.resize(1)
        # collision_objects.primitive_poses.position.x = 0.5
        # collision_objects.primitive_poses.position.y = 0
        # collision_objects.primitive_poses.position.z = 0.2
        #collision_objects.primitive_poses.orientation.w = 1.0


        # grasp = moveit_msgs.msg.Grasp
        # grasp.id = "panda_manipulator"

        # grasp.grasp_pose.header.frame_id = 'panda_link0'
        # grasp.grasp_pose.pose.orientation.w = 1.0
        # #grasp.grasp_pose.pose.position.x = 0.

        # grasp_post = trajectory_msgs.msg.JointTrajectory
        # grasp_pose = trajectory_msgs.msg.JointTrajectoryPoint




   

        # grasp_post.joint_names.resize(2)
        # grasp_post.joint_names[0] = "panda_finger_joint1"
        # grasp_post.joint_names[1] = "panda_finger_joint2"

        # # Set them as closed.
        # grasp_post.points.resize(1)
        # grasp_pose[0].positions.resize(2)
        # grasp_pose[0].positions[0] = 0.00
        # grasp_pose[0].positions[1] = 0.00
        # grasp.grasp_posture = grasp_pose


        # grip = moveit_msgs.srv.GraspPlanning.Response

        # grip.grasps = grasp
        # self.get_logger().info(f'grip message to send {grip}')

        

        #response = grip

        return response
        
    # def close_gripper(self):
    #     grasp_post = trajectory_msgs.msg.JointTrajectory
    #     grasp_pose = trajectory_msgs.msg.JointTrajectoryPoint

    #     grasp_post.joint_names.resize(2)
    #     grasp_post.joint_names[0] = "panda_finger_joint1"
    #     grasp_post.joint_names[1] = "panda_finger_joint2"

    #     # Set them as closed.
    #     grasp_post.points.resize(1)
    #     grasp_pose[0].positions.resize(2)
    #     grasp_pose[0].positions[0] = 0.00
    #     grasp_pose[0].positions[1] = 0.00

    def waypoint_callback(self, request, response):
        self.waypoints = 1
        self.waypoint_poses()
        self.state = State.WAYPOINTS
        return response
        

    def move_to_pose_callback(self, request, response):
        """
        Call /move_to_pose (moveit_testing_interfaces/srv/MoveToPose) service.

        Pose value given by user is stored
        State is updated to PLAN_TO_POSE_START

        Example call:
            ros2 service call /move_to_pose moveit_testing_interfaces/srv/MoveToPose "pose: {position: {x: 0.5, y: 0.5, z: 0.5}, orientation: {x: 0., y: 0., z: 0., w: 1.}}"

        Args:
            request (MoveToPose): position and orientation

            response (EmptyResponse): no data

        Returns
        -------
            response (EmptyResponse): no data

        """

        self.goal_pose = request.pose

        self.state = State.PLAN_TO_POSE_START

        return response

    def move_to_position_callback(self, request, response):
        """
        Call /move_to_position (moveit_testing_interfaces/srv/MoveToPosition) service.

        Position given by user is stored
        State is updated to PLAN_TO_POSITION_START

        Example call:
        ros2 service call /move_to_position moveit_testing_interfaces/srv/MoveToPosition
            "position: {x: 0.5, y: 0.5, z: 0.5}"

        Args:
            request (MoveToPosition): position

            response (EmptyResponse): no data

        Returns
        -------
            response (EmptyResponse): no data

        """
       # self.waypoints = 1

        return response

    def home_waypoint_callback(self, request, response):
        home_point = geometry_msgs.msg.Point()
        home_orientation = geometry_msgs.msg.Pose().orientation
        home_point.x = 0.306891
        home_point.y = -8.32667e-17
        home_point.z = 0.486882
        home_orientation.x = 1.0
        home_orientation.y = 1.38778e-16
        home_orientation.z = 2.22045e-16
        home_orientation.w = -6.93889e-17

        self.goal_home_waypoint = geometry_msgs.msg.Pose()
        #self.goal_pose.position = request.position
        self.goal_home_waypoint.position  = home_point
        self.goal_home_waypoint.orientation = home_orientation

        self.home_waypoint = True

        self.state = State.WAYPOINTS

        return response

    def waypoint_poses(self):
        self.state = State.WAYPOINTS
        # self.goal_waypoint.position.x = 0.6443
        # self.goal_waypoint.position.y = -0.1
        # self.goal_waypoint.position.z = 0.5
        self.goal_waypoint.orientation.x = math.pi

    #     self.waypoints = 1
    #     point1 = geometry_msgs.msg.Point()
    #     point1.x = 0.35
    #     point1.y = 0.0
    #     point1.z = 0.6
    #     orientation1 = geometry_msgs.msg.Pose().orientation
    #     orientation1.x = math.pi
    #     # orientation1.y = 0.0
    #     # orientation1.z = 0.0
    #     # orientation1.w = 0.0
    #     # orientation1.x = 1.0
    #     # orientation1.y = 0.5
    #     # orientation1.z = 0.0
    #     #orientation1.w = 2.0

    #     point2 = geometry_msgs.msg.Point()
    #     point2.x = 0.2
    #     point2.y = 0.35
    #     point2.z = 0.8
    #     orientation2 = geometry_msgs.msg.Pose().orientation
    #     orientation2.x = -1.0

    #     point3 = geometry_msgs.msg.Point()
    #     point3.x = -0.1
    #     point3.y = 0.35
    #     point3.z = 0.7
    #     orientation3 = geometry_msgs.msg.Pose().orientation
    #     orientation3.x = -1.0

    #     point4 = geometry_msgs.msg.Point()
    #     point4.x = -0.3
    #     point4.y = 0.0
    #     point4.z = 0.8
    #     orientation4 = geometry_msgs.msg.Pose().orientation
    #     orientation4.w = 1.0

    #     point5 = geometry_msgs.msg.Point()
    #     point5.x = -0.3
    #     point5.y = -0.3
    #     point5.z = 0.9
    #     orientation5 = geometry_msgs.msg.Pose().orientation
    #     orientation5.x = 1.0

    #     point6 = geometry_msgs.msg.Point()
    #     point6.x = -0.3
    #     point6.y = -0.4
    #     point6.z = 0.5
    #     orientation6 = geometry_msgs.msg.Pose().orientation
    #     orientation6.x = math.pi

    #     points = [point1, point2, point3, point4, point5, point6]
    #     orientations = [orientation1, orientation2, orientation3, orientation4, orientation5, orientation6]
    #     #points = [point1, point2]
    #     #orientations = [orientation1, orientation2]
    #     self.goal_waypoint = geometry_msgs.msg.Pose()
    #     #self.goal_pose.position = request.position
    #     # self.goal_waypoint.position  = points[0]
    #     # self.goal_waypoint.orientation = orientations[0]
    #     self.flag = 1
    #     self.i = len(points)
    #     self.state = State.WAYPOINTS
    #     i = self.ind
    #    # for i in range(1, len(points)):
    #     if i < len(points):
    #         if self.moveit._excecution_complete == 1:
    #             self.goal_waypoint = geometry_msgs.msg.Pose()
    #             #self.goal_pose.position = request.position
    #             self.goal_waypoint.position  = points[i]
    #             self.goal_waypoint.orientation = orientations[i]
    #             self.get_logger().info(f'point index: {i}')
    #             self.flag = 1
    #             self.state = State.WAYPOINTS
    #         else:
    #             pass

    def test_waypoint_lightsaber_callback(self, request, response):
        self.state = State.WAYPOINTS
        return response

    def move_to_orientation_callback(self, request, response):
        """
        Call /move_to_orientation (moveit_testing_interfaces/srv/MoveToOrientation) service.

        Orientation given by user is stored
        State is updated to PLAN_TO_ORIENTATION_START

        Example call:
        ros2 service call /move_to_orientation moveit_testing_interfaces/srv/MoveToOrientation
            "orientation: {x: 0., y: 0., z: 0., w: 1.}"

        Args:
            request (MoveToOrientation): orientation

            response (EmptyResponse): no data

        Returns
        -------
            response (EmptyResponse): no data

        """
        self.goal_pose = geometry_msgs.msg.Pose()
        self.goal_pose.orientation = request.orientation

        self.state = State.PLAN_TO_ORIENTATION_START

        return response

    def obstacles_callback(self, request, response):
        """
        Call /update_obstacles (moveit_testing_interfaces/srv/UpdateObstacles) service.

        Store obstacle position, dimensions, id and delete flag value input by the user

        Example call:
        ros2 service call /update_obstacles moveit_testing_interfaces/srv/UpdateObstacles "{position: {x: 0.5, y: 0.5, z: 1.0}, length: 0.5, width: 0.25, height: 2.0, id: 'MyBox', delete_obstacle: false}"
        ros2 service call /update_obstacles moveit_testing_interfaces/srv/UpdateObstacles "{position: {x: 0.5, y: 0.0, z: 0.0}, length: 1.125, width: 0.033, height: 0.2, id: 'gripping', delete_obstacle: false}"

        Args:
            request (UpdateObstacles): obstacle information

            response (EmptyResponse): no data

        Returns
        -------
            response (EmptyResponse): no data

        """
        obstacle = moveit_msgs.msg.CollisionObject()
        obstacle.id = request.id

        pose = geometry_msgs.msg.Pose()
        pose.position = request.position
        obstacle.primitive_poses = [pose]

        shape = shape_msgs.msg.SolidPrimitive()
        #shape.type = 1  # Box
        shape.type = 3  # Cylinder
        shape.dimensions = [request.length, request.width, request.height]
        obstacle.primitives = [shape]

        obstacle.header.frame_id = self.moveit.config.base_frame_id

        self.moveit.update_obstacles([obstacle], delete=request.delete_obstacle)

        return response

    def persistent_obstacles_callback(self, request, response):
        """
        Call /update_persistent_obstacles (moveit_testing_interfaces/srv/UpdateObstacles) service.

        Store obstacle position, dimensions, id and delete flag value input by the user

        Example call:
        ros2 service call /update_persistent_obstacles moveit_testing_interfaces/srv/UpdateObstacles "{position: {x: 0.0, y: -0.9, z: 0.0}, length: 12.0, width: 0.25, height: 4.0, id: 'wall1', delete_obstacle: false}"
        ros2 service call /update_persistent_obstacles moveit_testing_interfaces/srv/UpdateObstacles "{position: {x: 0.0, y: 0.9, z: 0.0}, length: 12.0, width: 0.25, height: 4.0, id: 'wall2', delete_obstacle: false}"

        Args:
            request (UpdateObstacles): obstacle information

            response (EmptyResponse): no data

        Returns
        -------
            response (EmptyResponse): no data

        """
        obstacle = moveit_msgs.msg.CollisionObject()
        obstacle.id = request.id

        pose = geometry_msgs.msg.Pose()
        pose.position = request.position
        obstacle.primitive_poses = [pose]

        shape = shape_msgs.msg.SolidPrimitive()
        shape.type = 1  # Box
        shape.dimensions = [request.length, request.width, request.height]
        obstacle.primitives = [shape]

        obstacle.header.frame_id = self.moveit.config.base_frame_id

        self.moveit.update_obstacles([obstacle], delete=request.delete_obstacle)

        return response

    def add_separate_lightsaber(self):
        """Add lightsaber as a separate collision object."""

        obstacle = moveit_msgs.msg.CollisionObject()
        obstacle.id = 'lightsaber'

        pose = geometry_msgs.msg.Pose()
        pose.position = self.lightsaber_start_location
        pose.orientation.z = -1.0

        obstacle.primitive_poses = [pose]

        shape = shape_msgs.msg.SolidPrimitive()
        shape.type = 3  # Cylinder
        shape.dimensions = [self.lightsaber_full_length, self.lightsaber_diameter, 0.2]
        obstacle.primitives = [shape]

        obstacle.header.frame_id = self.moveit.config.base_frame_id

        self.moveit.update_obstacles([obstacle], delete=False)

    def remove_separate_lightsaber(self):
        """Remove lightsaber as a separate collision object."""

        obstacle = moveit_msgs.msg.CollisionObject()
        obstacle.id = 'lightsaber'

        self.moveit.update_obstacles([obstacle], delete=True)


    def add_attached_lightsaber(self):
        """Add lightsaber as an attached collision object."""
        attached_obstacle = moveit_msgs.msg.AttachedCollisionObject()
        attached_obstacle.link_name = 'panda_hand_tcp'
        attached_obstacle.object.header.frame_id = 'panda_hand_tcp'
        attached_obstacle.object.header.stamp = self.get_clock().now().to_msg()
        attached_obstacle.object.id = 'lightsaber'

        pose = geometry_msgs.msg.Pose()
        pose.position.x = self.lightsaber_full_length / 2. - self.lightsaber_grip_offset
        pose.position.y = 0.0
        pose.position.z = self.gripper_tcp_offset
        pose.orientation.y = -1.0
        attached_obstacle.object.primitive_poses = [pose]

        shape = shape_msgs.msg.SolidPrimitive()
        shape.type = 3  # Cylinder
        shape.dimensions = [self.lightsaber_full_length, self.lightsaber_diameter, 0.2]
        attached_obstacle.object.primitives = [shape]

        attached_obstacle.object.operation = attached_obstacle.object.ADD

        attached_obstacle.touch_links = ['panda_rightfinger', 'panda_leftfinger', 'panda_hand_tcp', 'panda_hand']

        self.moveit.update_attached_obstacles([attached_obstacle], delete=False)

    def remove_attached_lightsaber(self):
        """Remove lightsaber as an attached collision object."""

        attached_obstacle = moveit_msgs.msg.AttachedCollisionObject()
        attached_obstacle.object.id = 'lightsaber'

        self.moveit.update_attached_obstacles([attached_obstacle], delete=True)

    def add_separate_lightsaber_callback(self, request,response):
        self.add_separate_lightsaber()

        return response

    def remove_separate_lightsaber_callback(self, request,response):
        self.remove_separate_lightsaber()

        return response

    def add_attached_lightsaber_callback(self, request,response):
        self.add_attached_lightsaber()

        return response

    def remove_attached_lightsaber_callback(self, request,response):
        self.remove_attached_lightsaber()

        return response

    def attached_obstacles_callback(self, request, response):
        """
        Call /update_persistent_obstacles (moveit_testing_interfaces/srv/UpdateAttachedObstacles) service.

        Store obstacle position, dimensions, ids and delete flag value input by the user

        Example call:
        ros2 service call /update_attached_obstacles moveit_testing_interfaces/srv/UpdateAttachedObstacles "{link_name: "panda_hand_tcp", position: {x: 0.411, y: 0.0, z: 0.0}, length: 1.125, width: 0.033, height: 0.2, id: 'gripping', type: 3, delete_obstacle: false}"
        Args:
            request (UpdateAttachedObstacles): obstacle information

            response (EmptyResponse): no data

        Returns
        -------
            response (EmptyResponse): no data

        """
        attached_obstacle = moveit_msgs.msg.AttachedCollisionObject()
        attached_obstacle.link_name = request.link_name
        attached_obstacle.object.header.frame_id = request.link_name
        attached_obstacle.object.header.stamp = self.get_clock().now().to_msg()
        attached_obstacle.object.id = request.id

        pose = geometry_msgs.msg.Pose()
        pose.position = request.position
        pose.orientation.y = -1.0
        attached_obstacle.object.primitive_poses = [pose]

        shape = shape_msgs.msg.SolidPrimitive()
        shape.type = request.type  # Box
        shape.dimensions = [request.length, request.width, request.height]
        attached_obstacle.object.primitives = [shape]

        attached_obstacle.object.operation = attached_obstacle.object.ADD

        attached_obstacle.touch_links = ['panda_rightfinger', 'panda_leftfinger', 'panda_hand_tcp', 'panda_hand']

        self.moveit.update_attached_obstacles([attached_obstacle], delete=request.delete_obstacle)

        return response

    def add_walls(self):
        obstacle = moveit_msgs.msg.CollisionObject()
        obstacle.id = 'wall_0'

        pose = geometry_msgs.msg.Pose()
        pose.position.x = 0.25
        pose.position.y = self.side_wall_distance
        pose.position.z = 0.0
        obstacle.primitive_poses = [pose]

        shape = shape_msgs.msg.SolidPrimitive()
        shape.type = 1  # Box
        shape.dimensions = [3.0, 0.25, self.side_wall_height]
        obstacle.primitives = [shape]

        obstacle.header.frame_id = self.moveit.config.base_frame_id

        obstacle1 = moveit_msgs.msg.CollisionObject()
        obstacle1.id = 'wall_1'

        pose1 = geometry_msgs.msg.Pose()
        pose1.position.x = 0.25
        pose1.position.y = -self.side_wall_distance
        pose1.position.z = 0.0
        obstacle1.primitive_poses = [pose1]

        shape1 = shape_msgs.msg.SolidPrimitive()
        shape1.type = 1  # Box
        shape1.dimensions = [3.0, 0.25, self.side_wall_height]
        obstacle1.primitives = [shape1]

        obstacle1.header.frame_id = self.moveit.config.base_frame_id

        obstacle2 = moveit_msgs.msg.CollisionObject()
        obstacle2.id = 'floor'

        pose2 = geometry_msgs.msg.Pose()
        pose2.position.x = 0.0
        pose2.position.y = 0.0
        pose2.position.z = -(self.robot_table_height)
        obstacle2.primitive_poses = [pose2]

        shape2 = shape_msgs.msg.SolidPrimitive()
        shape2.type = 1  # Box
        shape2.dimensions = [4.0, 2.0, 0.02]
        obstacle2.primitives = [shape2]

        obstacle2.header.frame_id = self.moveit.config.base_frame_id

        obstacle3 = moveit_msgs.msg.CollisionObject()
        obstacle3.id = 'blocks_table'

        table_size = self.robot_table_height - self.table_offset

        pose3 = geometry_msgs.msg.Pose()
        pose3.position.x = self.table_center_x 
        pose3.position.y = self.table_center_y 
        pose3.position.z = -self.robot_table_height + table_size / 2.
        obstacle3.primitive_poses = [pose3]

        shape3 = shape_msgs.msg.SolidPrimitive()
        shape3.type = 1  # Box
        shape3.dimensions = [self.table_len_x, self.table_len_y, table_size] # 0.023
        obstacle3.primitives = [shape3]

        obstacle3.header.frame_id = self.moveit.config.base_frame_id

        obstacle4 = moveit_msgs.msg.CollisionObject()
        obstacle4.id = 'back_wall'

        pose4 = geometry_msgs.msg.Pose()
        pose4.position.x = -self.back_wall_distance
        pose4.position.y = 0.0
        pose4.position.z = -self.robot_table_height + (self.back_wall_height/2)
        obstacle4.primitive_poses = [pose4]

        shape4 = shape_msgs.msg.SolidPrimitive()
        shape4.type = 1  # Box
        shape4.dimensions = [0.3, 2.0, self.back_wall_height]
        obstacle4.primitives = [shape4]

        obstacle4.header.frame_id = self.moveit.config.base_frame_id

        obstacle5 = moveit_msgs.msg.CollisionObject()
        obstacle5.id = 'ceiling'

        pose5 = geometry_msgs.msg.Pose()
        pose5.position.x = 0.0
        pose5.position.y = 0.0
        pose5.position.z = self.ceiling_height
        obstacle5.primitive_poses = [pose5]

        shape5 = shape_msgs.msg.SolidPrimitive()
        shape5.type = 1  # Boxobstacle = moveit_msgs.msg.CollisionObject()
        obstacle.id = 'wall_0'

        shape5.dimensions = [4.0, 2.0, 0.02]
        obstacle5.primitives = [shape5]

        obstacle5.header.frame_id = self.moveit.config.base_frame_id

        obstacle6 = moveit_msgs.msg.CollisionObject()
        obstacle6.id = 'gripper_height_offset'

        pose6 = geometry_msgs.msg.Pose()
        pose6.position.x = 0.355
        pose6.position.y = 0.0
        pose6.position.z = self.gripper_height/2
        obstacle6.primitive_poses = [pose6]

        shape6 = shape_msgs.msg.SolidPrimitive()
        shape6.type = 1  # Box
        shape6.dimensions = [0.35, self.robot_table_width, self.gripper_height]
        obstacle6.primitives = [shape6]

        obstacle6.header.frame_id = self.moveit.config.base_frame_id

        self.moveit.update_obstacles([obstacle, obstacle1, obstacle2, obstacle3, obstacle4, obstacle5, obstacle6], delete=False)

        
        #arm table should be attached collision object
        attached_obstacle = moveit_msgs.msg.AttachedCollisionObject()
        attached_obstacle.link_name = 'panda_link0'
        attached_obstacle.object.header.frame_id = 'panda_link0'
        attached_obstacle.object.header.stamp = self.get_clock().now().to_msg()
        attached_obstacle.object.id = 'arm_table'

        pose2 = geometry_msgs.msg.Pose()
        pose2.position.x = 0.0
        pose2.position.y = 0.0
        pose2.position.z = -(self.robot_table_height/2)
        attached_obstacle.object.primitive_poses = [pose2]

        shape2 = shape_msgs.msg.SolidPrimitive()
        shape2.type = 1  # Box
        shape2.dimensions = [self.robot_table_length, self.robot_table_width, self.robot_table_height]
        attached_obstacle.object.primitives = [shape2]

        attached_obstacle.object.operation = attached_obstacle.object.ADD

        attached_obstacle.touch_links = ['panda_link0', 'panda_link1']

        self.moveit.update_attached_obstacles([attached_obstacle], delete=False)



    def add_walls_callback(self, request, response):

        self.add_walls()

        return response

    def obj_detection_callback(self, data):
        # self.get_logger().info(f'object detection: {data}')
        self.detected_objects = data

    def update_detected_objects(self, object_type):
        
        if self.detected_objects is None:
            return False

        all_transforms_found = True

        if object_type == ObjectType.ALLY:
            
            self.detected_allies = []

            # Populate array with instances of class that stores the object information and
            # It's transform (if it can be found)
            for ally in self.detected_objects.allies:
                # Init object data
                obj_data = DetectedObjectData(ally)

                # Try to get the transform for the detected object
                try:
                    obj_data.tf = self.tf_buffer.lookup_transform(FRAMES.PANDA_BASE, obj_data.obj.name, rclpy.time.Time())
                    # x_pos = obj_data.tf.transform.translation.x
                    # y_pos = obj_data.tf.transform.translation.y
                    # height = obj_data.tf.transform.translation.z
                    # self.get_logger().info(f'detected ally position: ({x_pos}, {y_pos}, {height})')

                except TransformException:
                    all_transforms_found = False

                # Append object data to array
                self.detected_allies.append(obj_data)


        elif object_type == ObjectType.ENEMY:
            
            self.detected_enemies = []

            # Populate array with instances of class that stores the object information and
            # It's transform (if it can be found)
            for enemy in self.detected_objects.enemies:
                # Init object data
                obj_data = DetectedObjectData(enemy)

                # Try to get the transform for the detected object
                try:
                    obj_data.tf = self.tf_buffer.lookup_transform(FRAMES.PANDA_BASE, obj_data.obj.name, rclpy.time.Time())
                    # x_pos = obj_data.tf.transform.translation.x
                    # y_pos = obj_data.tf.transform.translation.y
                    # height = obj_data.tf.transform.translation.z
                    # self.get_logger().info(f'detected enemy position: ({x_pos}, {y_pos}, {height})')

                except TransformException:
                    all_transforms_found = False

                # Append object data to array
                self.detected_enemies.append(obj_data)

        # Indicate if all transforms were found
        return all_transforms_found

    def check_ally_danger_fall(self, enemy_obj, swing_style):
        # y is left to right
        # x is forward to backward
        enemy_to_ally = DetectedObjectData(enemy_obj)
        for ally in self.detected_allies:
            enemy_to_ally = self.tf_buffer.lookup_transform(ally.obj.name, enemy_obj.obj.name, rclpy.time.Time())
            dist_y = enemy_to_ally.transform.translation.y
            dist_x = enemy_to_ally.transform.translation.x
            self.get_logger().info(f'x,y distance to enemy: ({dist_x}, {dist_y})')
            if swing_style == 0:
                # swinging so the brick falls to the left from desk view
                self.get_logger().info(f'dist_y factor {abs(dist_y-0.5*self.block_width)}, {self.block_width*1.5}')
                self.get_logger().info(f'dist_x factor {(dist_x-0.5*self.block_width)}, {self.block_height+self.block_width*0.5}')
                if (abs(dist_y-0.5*self.block_width) < self.block_width*1.5) and ((dist_x-0.5*self.block_width) < (self.block_height+self.block_width*0.5)):
                    if (dist_x>=0):
                        self.get_logger().info(f'not safe to attack in left swing')
                        return False
                # swing_style = 1
            if swing_style == 1:
                # swinging so the brick falls to the right
                self.get_logger().info(f'dist_y factor {abs(dist_y-0.5*self.block_width)}, {self.block_width*1.5}')
                self.get_logger().info(f'dist_x factor {(dist_x+0.5*self.block_width)}, {-(self.block_height+self.block_width*0.5)}')
                if (abs(dist_y-0.5*self.block_width) < self.block_width*1.5) and ((dist_x+0.5*self.block_width) > -(self.block_height+self.block_width*0.5)):
                    if (dist_x <= 0):
                        self.get_logger().info(f'not safe to attack in right swing')
                        return False
                # swing_style = 2
            if swing_style == 2:
                # swinging so the brick falls straight backwards
                self.get_logger().info(f'dist_y factor {(dist_y-0.5*self.block_width)}, {(self.block_height+self.block_width*0.5)}')
                self.get_logger().info(f'dist_x factor {(abs(dist_x)-0.5*self.block_width)}, {self.block_width}')
                if ((abs(dist_x)-0.5*self.block_width) < self.block_width) and ((dist_y-0.5*self.block_width) < (self.block_height+self.block_width*0.5)):
                    self.get_logger().info(f'not safe to attack in stabbing style')
                    return False
            self.get_logger().info(f'safe to attack in style {swing_style}')
        return True

def entry(args=None):
    rclpy.init(args=args)
    robot_control = RobotControl()
    rclpy.spin(robot_control)
    rclpy.shutdown()<|MERGE_RESOLUTION|>--- conflicted
+++ resolved
@@ -998,8 +998,6 @@
 
 
         self.dead_count_pub.publish(Int16(data=self.dead_enemy_count))
-<<<<<<< HEAD
-=======
 
     def pickup_lightsaber_sequence(self):
         """TODO"""
@@ -1185,7 +1183,6 @@
         elif self.pickup_lightsaber_state == PickupLightsaberState.RETURN_TO_HOME_WAIT:
             if not self.moveit.busy:
                 done = True
->>>>>>> 5611c1cc
 
 
         return done
